# cuML 0.7.0 (Date TBD)

## New Features

- PR #405: Quasi-Newton GLM Solvers

## New Features

- PR #277: Added row- and column-wise weighted mean primitive
- PR #424: Added a grid-sync struct for inter-block synchronization
- PR #430: Adding R-Squared Score to ml primitives
- PR #463: Added matrix gather to ml primitives
- PR #435: Exposing cumlhandle in cython + developer guide
- PR #455: Remove default-stream arguement across ml-prims and cuML
- PR #375: cuml cpp shared library renamed to libcuml++.so
- PR #460: Random Forest & Decision Trees (Single-GPU, Classification
- PR #491: added doxygen build target for ml-prims
- PR #520: Add local build script to mimic gpuCI
- PR #503: Added column-wise matrix sort primitive

## Improvements

- PR #467: Added validity check on cumlHandle_t
- PR #461: Rewrote permute and added column major version
- PR #440: README updates
- PR #295: Improve build-time and the interface e.g., enable bool-OutType, for distance()
- PR #390: Update docs version
- PR #272: Add stream parameters to cublas and cusolver wrapper functions
- PR #447: Added building and running mlprims tests to CI
- PR #445: Lower dbscan memory usage by computing adjacency matrix directly
- PR #431: Add support for fancy iterator input types to LinAlg::reduce_rows_by_key
- PR #394: Introducing cumlHandle API to dbscan and add example
- PR #500: Added CI check for black listed CUDA Runtime API calls
- PR #475: exposing cumlHandle for dbscan from python-side
- PR #395: Edited the CONTRIBUTING.md file
- PR #512: generic copy method for copying buffers between device/host
<<<<<<< HEAD
- PR #527: Added notes on UMAP differences from reference implementation
=======
- PR #524: Use cmake find blas and find lapack to pass configure options to faiss
>>>>>>> 0b41e103

## Bug Fixes

- PR #334: Fixed segfault in `ML::cumlHandle_impl::destroyResources`
- PR #349: Developer guide clarifications for cumlHandle and cumlHandle_impl
- PR #398: Fix CI scripts to allow nightlies to be uploaded
- PR #399: Skip PCA tests to allow CI to run with driver 418
- PR #422: Issue in the PCA tests was solved and CI can run with driver 418
- PR #409: Add entry to gitmodules to ignore build artifacts
- PR #412: Fix for svdQR function in ml-prims
- PR #438: Code that depended on FAISS was building everytime.
- PR #358: Fixed an issue when switching streams on MLCommon::device_buffer and MLCommon::host_buffer
- PR #434: Fixing bug in CSR tests
- PR #443: Remove defaults channel from ci scripts
- PR #384: 64b index arithmetic updates to the kernels inside ml-prims
- PR #459: Fix for runtime library path of pip package
- PR #464: Fix for C++11 destructor warning in qn
- PR #466: Add support for column-major in LinAlg::*Norm methods
- PR #465: Fixing deadlock issue in GridSync due to consecutive sync calls
- PR #468: Fix dbscan example build failure
- PR #470: Fix resource leakage in Kalman filter python wrapper
- PR #473: Fix gather ml-prim test for change in rng uniform API
- PR #477: Fixes default stream initialization in cumlHandle
- PR #480: Replaced qn_fit() declaration with #include of file containing definition to fix linker error
- PR #495: Update cuDF and RMM versions in GPU ci test scripts
- PR #499: DEVELOPER_GUIDE.md: fixed links and clarified ML::detail::streamSyncer example
- PR #506: Re enable ml-prim tests in CI
- PR #508: Fix for an error with default argument in LinAlg::meanSquaredError
- PR #531: Fixing missing arguments in updateDevice() for RF

# cuML 0.6.0 (22 Mar 2019)

## New Features

- PR #249: Single GPU Stochastic Gradient Descent for linear regression, logistic regression, and linear svm with L1, L2, and elastic-net penalties.
- PR #247: Added "proper" CUDA API to cuML
- PR #235: NearestNeighbors MG Support
- PR #261: UMAP Algorithm
- PR #290: NearestNeighbors numpy MG Support
- PR #303: Reusable spectral embedding / clustering
- PR #325: Initial support for single process multi-GPU OLS and tSVD
- PR #271: Initial support for hyperparameter optimization with dask for many models

## Improvements

- PR #144: Dockerfile update and docs for LinearRegression and Kalman Filter.
- PR #168: Add /ci/gpu/build.sh file to cuML
- PR #167: Integrating full-n-final ml-prims repo inside cuml
- PR #198: (ml-prims) Removal of *MG calls + fixed a bug in permute method
- PR #194: Added new ml-prims for supporting LASSO regression.
- PR #114: Building faiss C++ api into libcuml
- PR #64: Using FAISS C++ API in cuML and exposing bindings through cython
- PR #208: Issue ml-common-3: Math.h: swap thrust::for_each with binaryOp,unaryOp
- PR #224: Improve doc strings for readable rendering with readthedocs
- PR #209: Simplify README.md, move build instructions to BUILD.md
- PR #218: Fix RNG to use given seed and adjust RNG test tolerances.
- PR #225: Support for generating random integers
- PR #215: Refactored LinAlg::norm to Stats::rowNorm and added Stats::colNorm
- PR #234: Support for custom output type and passing index value to main_op in *Reduction kernels
- PR #230: Refactored the cuda_utils header
- PR #236: Refactored cuml python package structure to be more sklearn like
- PR #232: Added reduce_rows_by_key
- PR #246: Support for 2 vectors in the matrix vector operator
- PR #244: Fix for single GPU OLS and Ridge to support one column training data
- PR #271: Added get_params and set_params functions for linear and ridge regression
- PR #253: Fix for issue #250-reduce_rows_by_key failed memcheck for small nkeys
- PR #269: LinearRegression, Ridge Python docs update and cleaning
- PR #322: set_params updated
- PR #237: Update build instructions
- PR #275: Kmeans use of faster gpu_matrix
- PR #288: Add n_neighbors to NearestNeighbors constructor
- PR #302: Added FutureWarning for deprecation of current kmeans algorithm
- PR #312: Last minute cleanup before release
- PR #315: Documentation updating and enhancements
- PR #330: Added ignored argument to pca.fit_transform to map to sklearn's implemenation
- PR #342: Change default ABI to ON

## Bug Fixes

- PR #193: Fix AttributeError in PCA and TSVD
- PR #211: Fixing inconsistent use of proper batch size calculation in DBSCAN
- PR #202: Adding back ability for users to define their own BLAS
- PR #201: Pass CMAKE CUDA path to faiss/configure script
- PR #200 Avoid using numpy via cimport in KNN
- PR #228: Bug fix: LinAlg::unaryOp with 0-length input
- PR #279: Removing faiss-gpu references in README
- PR #321: Fix release script typo
- PR #327: Update conda requirements for version 0.6 requirements
- PR #352: Correctly calculating numpy chunk sizing for kNN
- PR #345: Run python import as part of package build to trigger compilation
- PR #347: Lowering memory usage of kNN.
- PR #355: Fixing issues with very large numpy inputs to SPMG OLS and tSVD.
- PR #357: Removing FAISS requirement from README
- PR #362: Fix for matVecOp crashing on large input sizes
- PR #366: Index arithmetic issue fix with TxN_t class
- PR #376: Disabled kmeans tests since they are currently too sensitive (see #71)
- PR #380: Allow arbitrary data size on ingress for numba_utils.row_matrix
- PR #385: Fix for long import cuml time in containers and fix for setup_pip

# cuML 0.5.1 (05 Feb 2019)

## Bug Fixes

- PR #189 Avoid using numpy via cimport to prevent ABI issues in Cython compilation


# cuML 0.5.0 (28 Jan 2019)

## New Features

- PR #66: OLS Linear Regression
- PR #44: Distance calculation ML primitives
- PR #69: Ridge (L2 Regularized) Linear Regression
- PR #103: Linear Kalman Filter
- PR #117: Pip install support
- PR #64: Device to device support from cuML device pointers into FAISS

## Improvements

- PR #56: Make OpenMP optional for building
- PR #67: Github issue templates
- PR #44: Refactored DBSCAN to use ML primitives
- PR #91: Pytest cleanup and sklearn toyset datasets based pytests for kmeans and dbscan
- PR #75: C++ example to use kmeans
- PR #117: Use cmake extension to find any zlib installed in system
- PR #94: Add cmake flag to set ABI compatibility
- PR #139: Move thirdparty submodules to root and add symlinks to new locations
- PR #151: Replace TravisCI testing and conda pkg builds with gpuCI
- PR #164: Add numba kernel for faster column to row major transform
- PR #114: Adding FAISS to cuml build

## Bug Fixes

- PR #48: CUDA 10 compilation warnings fix
- PR #51: Fixes to Dockerfile and docs for new build system
- PR #72: Fixes for GCC 7
- PR #96: Fix for kmeans stack overflow with high number of clusters
- PR #105: Fix for AttributeError in kmeans fit method
- PR #113: Removed old  glm python/cython files
- PR #118: Fix for AttributeError in kmeans predict method
- PR #125: Remove randomized solver option from PCA python bindings


# cuML 0.4.0 (05 Dec 2018)

## New Features

## Improvements

- PR #42: New build system: separation of libcuml.so and cuml python package
- PR #43: Added changelog.md

## Bug Fixes


# cuML 0.3.0 (30 Nov 2018)

## New Features

- PR #33: Added ability to call cuML algorithms using numpy arrays

## Improvements

- PR #24: Fix references of python package from cuML to cuml and start using versioneer for better versioning
- PR #40: Added support for refactored cuDF 0.3.0, updated Conda files
- PR #33: Major python test cleaning, all tests pass with cuDF 0.2.0 and 0.3.0. Preparation for new build system
- PR #34: Updated batch count calculation logic in DBSCAN
- PR #35: Beginning of DBSCAN refactor to use cuML mlprims and general improvements

## Bug Fixes

- PR #30: Fixed batch size bug in DBSCAN that caused crash. Also fixed various locations for potential integer overflows
- PR #28: Fix readthedocs build documentation
- PR #29: Fix pytests for cuml name change from cuML
- PR #33: Fixed memory bug that would cause segmentation faults due to numba releasing memory before it was used. Also fixed row major/column major bugs for different algorithms
- PR #36: Fix kmeans gtest to use device data
- PR #38: cuda\_free bug removed that caused google tests to sometimes pass and sometimes fail randomly
- PR #39: Updated cmake to correctly link with CUDA libraries, add CUDA runtime linking and include source files in compile target

# cuML 0.2.0 (02 Nov 2018)

## New Features

- PR #11: Kmeans algorithm added
- PR #7: FAISS KNN wrapper added
- PR #21: Added Conda install support

## Improvements

- PR #15: Added compatibility with cuDF (from prior pyGDF)
- PR #13: Added FAISS to Dockerfile
- PR #21: Added TravisCI build system for CI and Conda builds

## Bug Fixes

- PR #4: Fixed explained variance bug in TSVD
- PR #5: Notebook bug fixes and updated results


# cuML 0.1.0

Initial release including PCA, TSVD, DBSCAN, ml-prims and cython wrappers<|MERGE_RESOLUTION|>--- conflicted
+++ resolved
@@ -34,11 +34,8 @@
 - PR #475: exposing cumlHandle for dbscan from python-side
 - PR #395: Edited the CONTRIBUTING.md file
 - PR #512: generic copy method for copying buffers between device/host
-<<<<<<< HEAD
+- PR #524: Use cmake find blas and find lapack to pass configure options to faiss
 - PR #527: Added notes on UMAP differences from reference implementation
-=======
-- PR #524: Use cmake find blas and find lapack to pass configure options to faiss
->>>>>>> 0b41e103
 
 ## Bug Fixes
 
