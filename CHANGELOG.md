# cuML 0.14.0 (Date TBD)

## New Features
- PR #1994: Support for distributed OneHotEncoder
- PR #1892: One hot encoder implementation with cupy
- PR #1655: Adds python bindings for homogeneity score
- PR #1704: Adds python bindings for completeness score
- PR #1687: Adds python bindings for mutual info score
- PR #1980: prim: added a new write-only unary op prim
- PR #1867: C++: add logging interface support in cuML based spdlog
- PR #1902: Multi class inference in FIL C++ and importing multi-class forests from treelite
- PR #1906: UMAP MNMG
- PR #2067: python: wrap logging interface in cython
- PR #2083: Added dtype, order, and use_full_low_rank to MNMG `make_regression`
- PR #2074: SG and MNMG `make_classification`
- PR #2127: Added order to SG `make_blobs`, and switch from C++ to cupy based implementation
- PR #2057: Weighted k-means
- PR #2256: Add a `make_arima` generator
- PR #2245: ElasticNet, Lasso and Coordinate Descent MNMG
- PR #2242: Pandas input support with output as NumPy arrays by default

## Improvements
- PR #1931: C++: enabled doxygen docs for all of the C++ codebase
- PR #1944: Support for dask_cudf.core.Series in _extract_partitions
- PR #1947: Cleaning up cmake
- PR #1927: Use Cython's `new_build_ext` (if available)
- PR #1946: Removed zlib dependency from cmake
- PR #1988: C++: cpp bench refactor
- PR #1873: Remove usage of nvstring and nvcat from LabelEncoder
- PR #1968: Update SVC SVR with cuML Array
- PR #1972: updates to our flow to use conda-forge's clang and clang-tools packages
- PR #1974: Reduce ARIMA testing time
- PR #1984: Enable Ninja build
- PR #1985: C++ UMAP parametrizable tests
- PR #2005: Adding missing algorithms to cuml benchmarks and notebook
- PR #2016: Add capability to setup.py and build.sh to fully clean all cython build files and artifacts
- PR #2044: A cuda-memcheck helper wrapper for devs
- PR #2018: Using `cuml.dask.part_utils.extract_partitions` and removing similar, duplicated code
- PR #2019: Enable doxygen build in our nightly doc build CI script
- PR #1996: Cythonize in parallel
- PR #2032: Reduce number of tests for MBSGD to improve CI running time
- PR #2031: Encapsulating UCX-py interactions in singleton
- PR #2029: Add C++ ARIMA log-likelihood benchmark
- PR #2085: Convert TSNE to use CumlArray
- PR #2051: Reduce the time required to run dask pca and dask tsvd tests
- PR #1981: Using CumlArray in kNN and DistributedDataHandler in dask kNN
- PR #2053: Introduce verbosity level in C++ layer instead of boolean `verbose` flag
- PR #2047: Make internal streams non-blocking w.r.t. NULL stream
- PR #2048: Random forest testing speedup
- PR #2058: Use CumlArray in Random Projection
- PR #2068: Updating knn class probabilities to use make_monotonic instead of binary search
- PR #2062: Adding random state to UMAP mnmg tests
- PR #2064: Speed-up K-Means test
- PR #2015: Renaming .h to .cuh in solver, dbscan and svm
- PR #2080: Improved import of sparse FIL forests from treelite
- PR #2090: Upgrade C++ build to C++14 standard
- PR #2089: CI: enabled cuda-memcheck on ml-prims unit-tests during nightly build
- PR #2128: Update Dask RF code to reduce the time required for GPU predict to run
- PR #2125: Build infrastructure to use RAFT
- PR #2131: Update Dask RF fit to use DistributedDataHandler
- PR #2055: Update the metrics notebook to use important cuML models
- PR #2095: Improved import of src_prims/utils.h, making it less ambiguous
- PR #2118: Updating SGD & mini-batch estimators to use CumlArray
- PR #2120: Speeding up dask RandomForest tests
- PR #1883: Use CumlArray in ARIMA
- PR #877: Adding definition of done criteria to wiki
- PR #2135: A few optimizations to UMAP fuzzy simplicial set
- PR #1914: Change the meaning of ARIMA's intercept to match the literature
- PR #2098: Renaming .h to .cuh in decision_tree, glm, pca
- PR #2150: Remove deprecated RMM calls in RMM allocator adapter
- PR #2146: Remove deprecated kalman filter
- PR #2151: Add pytest duration and pytest timeout
- PR #2156: Add Docker 19 support to local gpuci build
- PR #2178: Reduce duplicated code in RF
- PR #2124: Expand tutorial docs and sample notebook
- PR #2175: Allow CPU-only and dataset params for benchmark sweeps
- PR #2186: Refactor cython code to build OPG structs in common utils file
- PR #2180: Add fully single GPU singlegpu python build
- PR #2187: CMake improvements to manage conda environment dependencies
- PR #2185: Add has_sklearn function and use it in datasets/classification.
- PR #2193: Order-independent local shuffle in `cuml.dask.make_regression`
- PR #2204: Update python layer to use the logger interface
- PR #2184: Refoctor headers for holtwinters, rproj, tsvd, tsne, umap
- PR #2199: Remove unncessary notebooks
- PR #2195: Separating fit and transform calls in SG, MNMG PCA to save transform array memory consumption
- PR #2201: Re-enabling UMAP repro tests
- PR #2132: Add SVM C++ benchmarks
- PR #2196: Updates to benchmarks. Moving notebook
- PR #2208: Coordinate Descent, Lasso and ElasticNet CumlArray updates
- PR #2210: Updating KNN tests to evaluate multiple index partitions
- PR #2205: Use timeout to add 2 hour hard limit to dask tests
- PR #2212: Improve DBScan batch count / memory estimation
- PR #2214: Remove utils folder and refactor to common folder
- PR #2220: Final refactoring of all src_prims header files following rules as specified in #1675
- PR #2225: input_to_cuml_array keep order option, test updates and cleanup
- PR #2244: Re-enable slow ARIMA tests as stress tests
- PR #2231: Using OPG structs from `cuml.common` in decomposition algorithms
- PR #2257: Update QN and LogisticRegression to use CumlArray
- PR #2259: Add CumlArray support to Naive Bayes
- PR #2252: Add benchmark for the Gram matrix prims
- PR #2271: Clarify doc for _unique default implementation in OneHotEncoder
- PR #2272: Add docs build.sh script to repository

## Bug Fixes
- PR #1939: Fix syntax error in cuml.common.array
- PR #1941: Remove c++ cuda flag that was getting duplicated in CMake
- PR #1971: python: Correctly honor --singlegpu option and CUML_BUILD_PATH env variable
- PR #1969: Update libcumlprims to 0.14
- PR #1973: Add missing mg files for setup.py --singlegpu flag
- PR #1993: Set `umap_transform_reproducibility` tests to xfail
- PR #2004: Refactoring the arguments to `plant()` call
- PR #2017: Fixing memory issue in weak cc prim
- PR #2028: Skipping UMAP knn reproducibility tests until we figure out why its failing in CUDA 10.2
- PR #2024: Fixed cuda-memcheck errors with sample-without-replacement prim
- PR #1540: prims: support for custom math-type used for computation inside adjusted rand index prim
- PR #2077: dask-make blobs arguments to match sklearn
- PR #2059: Make all Scipy imports conditional
- PR #2078: Ignore negative cache indices in get_vecs
- PR #2084: Fixed cuda-memcheck errors with COO unit-tests
- PR #2087: Fixed cuda-memcheck errors with dispersion prim
- PR #2096: Fixed syntax error with nightly build command for memcheck unit-tests
- PR #2115: Fixed contingency matrix prim unit-tests for computing correct golden values
- PR #2107: Fix PCA transform
- PR #2109: input_to_cuml_array __cuda_array_interface__ bugfix
- PR #2117: cuDF __array__ exception small fixes
- PR #2139: CumlArray for adjusted_rand_score
- PR #2140: Returning self in fit model functions
- PR #2144: Remove GPU arch < 60 from CMake build
- PR #2153: Added missing namespaces to some Decision Tree files
- PR #2155: C++: fix doxygen build break
- PR #2161: Replacing depreciated bruteForceKnn
- PR #2162: Use stream in transpose prim
- PR #2165: Fit function test correction
- PR #2166: Fix handling of temp file in RF pickling
- PR #2176: C++: fix for adjusted rand index when input array is all zeros
- PR #2179: Fix clang tools version in libcuml recipe
- PR #2183: Fix RAFT in nightly package
- PR #2191: Fix placement of SVM parameter documentation and add examples
<<<<<<< HEAD
- PR #2215: Fix the printing of forest object
=======
- PR #2212: Fix DBScan results (no propagation of labels through border points)
>>>>>>> 39be5218
- PR #2217: Fix opg_utils naming to fix singlegpu build
- PR #2223: Fix bug in ARIMA C++ benchmark
- PR #2224: Temporary fix for CI until new Dask version is released
- PR #2228: Update to use __reduce_ex__ in CumlArray to override cudf.Buffer
- PR #2249: Fix bug in UMAP continuous target metrics
- PR #2258: Fix doxygen build break
- PR #2255: Set random_state for train_test_split function in dask RF
- PR #2274: Fix parameter name verbose to verbosity in mnmg OneHotEncoder

# cuML 0.13.0 (Date TBD)

## New Features
- PR #1777: Python bindings for entropy
- PR #1742: Mean squared error implementation with cupy
- PR #1817: Confusion matrix implementation with cupy (SNSG and MNMG)
- PR #1766: Mean absolute error implementation with cupy
- PR #1766: Mean squared log error implementation with cupy
- PR #1635: cuML Array shim and configurable output added to cluster methods
- PR #1586: Seasonal ARIMA
- PR #1683: cuml.dask make_regression
- PR #1689: Add framework for cuML Dask serializers
- PR #1709: Add `decision_function()` and `predict_proba()` for LogisticRegression
- PR #1714: Add `print_env.sh` file to gather important environment details
- PR #1750: LinearRegression CumlArray for configurable output
- PR #1814: ROC AUC score implementation with cupy
- PR #1767: Single GPU decomposition models configurable output
- PR #1646: Using FIL to predict in MNMG RF
- PR #1778: Make cuML Handle picklable
- PR #1738: cuml.dask refactor beginning and dask array input option for OLS, Ridge and KMeans
- PR #1874: Add predict_proba function to RF classifier
- PR #1815: Adding KNN parameter to UMAP
- PR #1978: Adding `predict_proba` function to dask RF

## Improvements
- PR #1644: Add `predict_proba()` for FIL binary classifier
- PR #1620: Pickling tests now automatically finds all model classes inheriting from cuml.Base
- PR #1637: Update to newer treelite version with XGBoost 1.0 compatibility
- PR #1632: Fix MBSGD models inheritance, they now inherits from cuml.Base
- PR #1628: Remove submodules from cuML
- PR #1755: Expose the build_treelite function for python
- PR #1649: Add the fil_sparse_format variable option to RF API
- PR #1647: storage_type=AUTO uses SPARSE for large models
- PR #1668: Update the warning statement thrown in RF when the seed is set but n_streams is not 1
- PR #1662: use of direct cusparse calls for coo2csr, instead of depending on nvgraph
- PR #1747: C++: dbscan performance improvements and cleanup
- PR #1697: Making trustworthiness batchable and using proper workspace
- PR #1721: Improving UMAP pytests
- PR #1717: Call `rmm_cupy_allocator` for CuPy allocations
- PR #1718: Import `using_allocator` from `cupy.cuda`
- PR #1723: Update RF Classifier to throw an exception for multi-class pickling
- PR #1726: Decorator to allocate CuPy arrays with RMM
- PR #1719: UMAP random seed reproducibility
- PR #1748: Test serializing `CumlArray` objects
- PR #1776: Refactoring pca/tsvd distributed
- PR #1762: Update CuPy requirement to 7
- PR #1768: C++: Different input and output types for add and subtract prims
- PR #1790: Add support for multiple seeding in k-means++
- PR #1805: Adding new Dask cuda serializers to naive bayes + a trivial perf update
- PR #1812: C++: bench: UMAP benchmark cases added
- PR #1795: Add capability to build CumlArray from bytearray/memoryview objects
- PR #1824: C++: improving the performance of UMAP algo
- PR #1816: Add ARIMA notebook
- PR #1856: Update docs for 0.13
- PR #1827: Add HPO demo Notebook
- PR #1825: `--nvtx` option in `build.sh`
- PR #1847: Update XGBoost version for CI
- PR #1837: Simplify cuML Array construction
- PR #1848: Rely on subclassing for cuML Array serialization
- PR #1866: Minimizing client memory pressure on Naive Bayes
- PR #1788: Removing complexity bottleneck in S-ARIMA
- PR #1873: Remove usage of nvstring and nvcat from LabelEncoder
- PR #1891: Additional improvements to naive bayes tree reduction

## Bug Fixes
- PR #1835 : Fix calling default RF Classification always
- PT #1904: replace cub sort
- PR #1833: Fix depth issue in shallow RF regression estimators
- PR #1770: Warn that KalmanFilter is deprecated
- PR #1775: Allow CumlArray to work with inputs that have no 'strides' in array interface
- PR #1594: Train-test split is now reproducible
- PR #1590: Fix destination directory structure for run-clang-format.py
- PR #1611: Fixing pickling errors for KNN classifier and regressor
- PR #1617: Fixing pickling issues for SVC and SVR
- PR #1634: Fix title in KNN docs
- PR #1627: Adding a check for multi-class data in RF classification
- PR #1654: Skip treelite patch if its already been applied
- PR #1661: Fix nvstring variable name
- PR #1673: Using struct for caching dlsym state in communicator
- PR #1659: TSNE - introduce 'convert_dtype' and refactor class attr 'Y' to 'embedding_'
- PR #1672: Solver 'svd' in Linear and Ridge Regressors when n_cols=1
- PR #1670: Lasso & ElasticNet - cuml Handle added
- PR #1671: Update for accessing cuDF Series pointer
- PR #1652: Support XGBoost 1.0+ models in FIL
- PR #1702: Fix LightGBM-FIL validation test
- PR #1701: test_score kmeans test passing with newer cupy version
- PR #1706: Remove multi-class bug from QuasiNewton
- PR #1699: Limit CuPy to <7.2 temporarily
- PR #1708: Correctly deallocate cuML handles in Cython
- PR #1730: Fixes to KF for test stability (mainly in CUDA 10.2)
- PR #1729: Fixing naive bayes UCX serialization problem in fit()
- PR #1749: bug fix rf classifier/regressor on seg fault in bench
- PR #1751: Updated RF documentation
- PR #1765: Update the checks for using RF GPU predict
- PR #1787: C++: unit-tests to check for RF accuracy. As well as a bug fix to improve RF accuracy
- PR #1793: Updated fil pyx to solve memory leakage issue
- PR #1810: Quickfix - chunkage in dask make_regression
- PR #1842: DistributedDataHandler not properly setting 'multiple'
- PR #1849: Critical fix in ARIMA initial estimate
- PR #1851: Fix for cuDF behavior change for multidimensional arrays
- PR #1852: Remove Thrust warnings
- PR #1868: Turning off IPC caching until it is fixed in UCX-py/UCX
- PR #1876: UMAP exponential decay parameters fix
- PR #1887: Fix hasattr for missing attributes on base models
- PR #1877: Remove resetting index in shuffling in train_test_split
- PR #1893: Updating UCX in comms to match current UCX-py
- PR #1888: Small train_test_split test fix
- PR #1899: Fix dask `extract_partitions()`, remove transformation as instance variable in PCA and TSVD and match sklearn APIs
- PR #1920: Temporarily raising threshold for UMAP reproducibility tests
- PR #1918: Create memleak fixture to skip memleak tests in CI for now
- PR #1926: Update batch matrix test margins
- PR #1925: Fix failing dask tests
- PR #1936: Update DaskRF regression test to xfail
- PR #1932: Isolating cause of make_blobs failure
- PR #1951: Dask Random forest regression CPU predict bug fix
- PR #1948: Adjust BatchedMargin margin and disable tests temporarily
- PR #1950: Fix UMAP test failure



# cuML 0.12.0 (04 Feb 2020)

## New Features
- PR #1483: prims: Fused L2 distance and nearest-neighbor prim
- PR #1494: bench: ml-prims benchmark
- PR #1514: bench: Fused L2 NN prim benchmark
- PR #1411: Cython side of MNMG OLS
- PR #1520: Cython side of MNMG Ridge Regression
- PR #1516: Suppor Vector Regression (epsilon-SVR)

## Improvements
- PR #1638: Update cuml/docs/README.md
- PR #1468: C++: updates to clang format flow to make it more usable among devs
- PR #1473: C++: lazy initialization of "costly" resources inside cumlHandle
- PR #1443: Added a new overloaded GEMM primitive
- PR #1489: Enabling deep trees using Gather tree builder
- PR #1463: Update FAISS submodule to 1.6.1
- PR #1488: Add codeowners
- PR #1432: Row-major (C-style) GPU arrays for benchmarks
- PR #1490: Use dask master instead of conda package for testing
- PR #1375: Naive Bayes & Distributed Naive Bayes
- PR #1377: Add GPU array support for FIL benchmarking
- PR #1493: kmeans: add tiling support for 1-NN computation and use fusedL2-1NN prim for L2 distance metric
- PR #1532: Update CuPy to >= 6.6 and allow 7.0
- PR #1528: Re-enabling KNN using dynamic library loading for UCX in communicator
- PR #1545: Add conda environment version updates to ci script
- PR #1541: Updates for libcudf++ Python refactor
- PR #1555: FIL-SKL, an SKLearn-based benchmark for FIL
- PR #1537: Improve pickling and scoring suppport for many models to support hyperopt
- PR #1551: Change custom kernel to cupy for col/row order transform
- PR #1533: C++: interface header file separation for SVM
- PR #1560: Helper function to allocate all new CuPy arrays with RMM memory management
- PR #1570: Relax nccl in conda recipes to >=2.4 (matching CI)
- PR #1578: Add missing function information to the cuML documenataion
- PR #1584: Add has_scipy utility function for runtime check
- PR #1583: API docs updates for 0.12
- PR #1591: Updated FIL documentation

## Bug Fixes
- PR #1470: Documentation: add make_regression, fix ARIMA section
- PR #1482: Updated the code to remove sklearn from the mbsgd stress test
- PR #1491: Update dev environments for 0.12
- PR #1512: Updating setup_cpu() in SpeedupComparisonRunner
- PR #1498: Add build.sh to code owners
- PR #1505: cmake: added correct dependencies for prims-bench build
- PR #1534: Removed TODO comment in create_ucp_listeners()
- PR #1548: Fixing umap extra unary op in knn graph
- PR #1547: Fixing MNMG kmeans score. Fixing UMAP pickling before fit(). Fixing UMAP test failures.
- PR #1557: Increasing threshold for kmeans score
- PR #1562: Increasing threshold even higher
- PR #1564: Fixed a typo in function cumlMPICommunicator_impl::syncStream
- PR #1569: Remove Scikit-learn exception and depedenncy in SVM
- PR #1575: Add missing dtype parameter in call to strides to order for CuPy 6.6 code path
- PR #1574: Updated the init file to include SVM
- PR #1589: Fixing the default value for RF and updating mnmg predict to accept cudf
- PR #1601: Fixed wrong datatype used in knn voting kernel

# cuML 0.11.0 (11 Dec 2019)

## New Features

- PR #1295: Cython side of MNMG PCA
- PR #1218: prims: histogram prim
- PR #1129: C++: Separate include folder for C++ API distribution
- PR #1282: OPG KNN MNMG Code (disabled for 0.11)
- PR #1242: Initial implementation of FIL sparse forests
- PR #1194: Initial ARIMA time-series modeling support.
- PR #1286: Importing treelite models as FIL sparse forests
- PR #1285: Fea minimum impurity decrease RF param
- PR #1301: Add make_regression to generate regression datasets
- PR #1322: RF pickling using treelite, protobuf and FIL
- PR #1332: Add option to cuml.dask make_blobs to produce dask array
- PR #1307: Add RF regression benchmark
- PR #1327: Update the code to build treelite with protobuf
- PR #1289: Add Python benchmarking support for FIL
- PR #1371: Cython side of MNMG tSVD
- PR #1386: Expose SVC decision function value

## Improvements
- PR #1170: Use git to clone subprojects instead of git submodules
- PR #1239: Updated the treelite version
- PR #1225: setup.py clone dependencies like cmake and correct include paths
- PR #1224: Refactored FIL to prepare for sparse trees
- PR #1249: Include libcuml.so C API in installed targets
- PR #1259: Conda dev environment updates and use libcumlprims current version in CI
- PR #1277: Change dependency order in cmake for better printing at compile time
- PR #1264: Add -s flag to GPU CI pytest for better error printing
- PR #1271: Updated the Ridge regression documentation
- PR #1283: Updated the cuMl docs to include MBSGD and adjusted_rand_score
- PR #1300: Lowercase parameter versions for FIL algorithms
- PR #1312: Update CuPy to version 6.5 and use conda-forge channel
- PR #1336: Import SciKit-Learn models into FIL
- PR #1314: Added options needed for ASVDb output (CUDA ver, etc.), added option
  to select algos
- PR #1335: Options to print available algorithms and datasets
  in the Python benchmark
- PR #1338: Remove BUILD_ABI references in CI scripts
- PR #1340: Updated unit tests to uses larger dataset
- PR #1351: Build treelite temporarily for GPU CI testing of FIL Scikit-learn
  model importing
- PR #1367: --test-split benchmark parameter for train-test split
- PR #1360: Improved tests for importing SciKit-Learn models into FIL
- PR #1368: Add --num-rows benchmark command line argument
- PR #1351: Build treelite temporarily for GPU CI testing of FIL Scikit-learn model importing
- PR #1366: Modify train_test_split to use CuPy and accept device arrays
- PR #1258: Documenting new MPI communicator for multi-node multi-GPU testing
- PR #1345: Removing deprecated should_downcast argument
- PR #1362: device_buffer in UMAP + Sparse prims
- PR #1376: AUTO value for FIL algorithm
- PR #1408: Updated pickle tests to delete the pre-pickled model to prevent pointer leakage
- PR #1357: Run benchmarks multiple times for CI
- PR #1382: ARIMA optimization: move functions to C++ side
- PR #1392: Updated RF code to reduce duplication of the code
- PR #1444: UCX listener running in its own isolated thread
- PR #1445: Improved performance of FIL sparse trees
- PR #1431: Updated API docs
- PR #1441: Remove unused CUDA conda labels
- PR #1439: Match sklearn 0.22 default n_estimators for RF and fix test errors
- PR #1461: Add kneighbors to API docs

## Bug Fixes
- PR #1281: Making rng.h threadsafe
- PR #1212: Fix cmake git cloning always running configure in subprojects
- PR #1261: Fix comms build errors due to cuml++ include folder changes
- PR #1267: Update build.sh for recent change of building comms in main CMakeLists
- PR #1278: Removed incorrect overloaded instance of eigJacobi
- PR #1302: Updates for numba 0.46
- PR #1313: Updated the RF tests to set the seed and n_streams
- PR #1319: Using machineName arg passed in instead of default for ASV reporting
- PR #1326: Fix illegal memory access in make_regression (bounds issue)
- PR #1330: Fix C++ unit test utils for better handling of differences near zero
- PR #1342: Fix to prevent memory leakage in Lasso and ElasticNet
- PR #1337: Fix k-means init from preset cluster centers
- PR #1354: Fix SVM gamma=scale implementation
- PR #1344: Change other solver based methods to create solver object in init
- PR #1373: Fixing a few small bugs in make_blobs and adding asserts to pytests
- PR #1361: Improve SMO error handling
- PR #1384: Lower expectations on batched matrix tests to prevent CI failures
- PR #1380: Fix memory leaks in ARIMA
- PR #1391: Lower expectations on batched matrix tests even more
- PR #1394: Warning added in svd for cuda version 10.1
- PR #1407: Resolved RF predict issues and updated RF docstring
- PR #1401: Patch for lbfgs solver for logistic regression with no l1 penalty
- PR #1416: train_test_split numba and rmm device_array output bugfix
- PR #1419: UMAP pickle tests are using wrong n_neighbors value for trustworthiness
- PR #1438: KNN Classifier to properly return Dataframe with Dataframe input
- PR #1425: Deprecate seed and use random_state similar to Scikit-learn in train_test_split
- PR #1458: Add joblib as an explicit requirement
- PR #1474: Defer knn mnmg to 0.12 nightly builds and disable ucx-py dependency

# cuML 0.10.0 (16 Oct 2019)

## New Features
- PR #1148: C++ benchmark tool for c++/CUDA code inside cuML
- PR #1071: Selective eigen solver of cuSolver
- PR #1073: Updating RF wrappers to use FIL for GPU accelerated prediction
- PR #1104: CUDA 10.1 support
- PR #1113: prims: new batched make-symmetric-matrix primitive
- PR #1112: prims: new batched-gemv primitive
- PR #855: Added benchmark tools
- PR #1149 Add YYMMDD to version tag for nightly conda packages
- PR #892: General Gram matrices prim
- PR #912: Support Vector Machine
- PR #1274: Updated the RF score function to use GPU predict

## Improvements
- PR #961: High Peformance RF; HIST algo
- PR #1028: Dockerfile updates after dir restructure. Conda env yaml to add statsmodels as a dependency
- PR #1047: Consistent OPG interface for kmeans, based on internal libcumlprims update
- PR #763: Add examples to train_test_split documentation
- PR #1093: Unified inference kernels for different FIL algorithms
- PR #1076: Paying off some UMAP / Spectral tech debt.
- PR #1086: Ensure RegressorMixin scorer uses device arrays
- PR #1110: Adding tests to use default values of parameters of the models
- PR #1108: input_to_host_array function in input_utils for input processing to host arrays
- PR #1114: K-means: Exposing useful params, removing unused params, proxying params in Dask
- PR #1138: Implementing ANY_RANK semantics on irecv
- PR #1142: prims: expose separate InType and OutType for unaryOp and binaryOp
- PR #1115: Moving dask_make_blobs to cuml.dask.datasets. Adding conversion to dask.DataFrame
- PR #1136: CUDA 10.1 CI updates
- PR #1135: K-means: add boundary cases for kmeans||, support finer control with convergence
- PR #1163: Some more correctness improvements. Better verbose printing
- PR #1165: Adding except + in all remaining cython
- PR #1186: Using LocalCUDACluster Pytest fixture
- PR #1173: Docs: Barnes Hut TSNE documentation
- PR #1176: Use new RMM API based on Cython
- PR #1219: Adding custom bench_func and verbose logging to cuml.benchmark
- PR #1247: Improved MNMG RF error checking

## Bug Fixes

- PR #1231: RF respect number of cuda streams from cuml handle
- PR #1230: Rf bugfix memleak in regression
- PR #1208: compile dbscan bug
- PR #1016: Use correct libcumlprims version in GPU CI
- PR #1040: Update version of numba in development conda yaml files
- PR #1043: Updates to accomodate cuDF python code reorganization
- PR #1044: Remove nvidia driver installation from ci/cpu/build.sh
- PR #991: Barnes Hut TSNE Memory Issue Fixes
- PR #1075: Pinning Dask version for consistent CI results
- PR #990: Barnes Hut TSNE Memory Issue Fixes
- PR #1066: Using proper set of workers to destroy nccl comms
- PR #1072: Remove pip requirements and setup
- PR #1074: Fix flake8 CI style check
- PR #1087: Accuracy improvement for sqrt/log in RF max_feature
- PR #1088: Change straggling numba python allocations to use RMM
- PR #1106: Pinning Distributed version to match Dask for consistent CI results
- PR #1116: TSNE CUDA 10.1 Bug Fixes
- PR #1132: DBSCAN Batching Bug Fix
- PR #1162: DASK RF random seed bug fix
- PR #1164: Fix check_dtype arg handling for input_to_dev_array
- PR #1171: SVM prediction bug fix
- PR #1177: Update dask and distributed to 2.5
- PR #1204: Fix SVM crash on Turing
- PR #1199: Replaced sprintf() with snprintf() in THROW()
- PR #1205: Update dask-cuda in yml envs
- PR #1211: Fixing Dask k-means transform bug and adding test
- PR #1236: Improve fix for SMO solvers potential crash on Turing
- PR #1251: Disable compiler optimization for CUDA 10.1 for distance prims
- PR #1260: Small bugfix for major conversion in input_utils
- PR #1276: Fix float64 prediction crash in test_random_forest

# cuML 0.9.0 (21 Aug 2019)

## New Features

- PR #894: Convert RF to treelite format
- PR #826: Jones transformation of params for ARIMA models timeSeries ml-prim
- PR #697: Silhouette Score metric ml-prim
- PR #674: KL Divergence metric ml-prim
- PR #787: homogeneity, completeness and v-measure metrics ml-prim
- PR #711: Mutual Information metric ml-prim
- PR #724: Entropy metric ml-prim
- PR #766: Expose score method based on inertia for KMeans
- PR #823: prims: cluster dispersion metric
- PR #816: Added inverse_transform() for LabelEncoder
- PR #789: prims: sampling without replacement
- PR #813: prims: Col major istance prim
- PR #635: Random Forest & Decision Tree Regression (Single-GPU)
- PR #819: Forest Inferencing Library (FIL)
- PR #829: C++: enable nvtx ranges
- PR #835: Holt-Winters algorithm
- PR #837: treelite for decision forest exchange format
- PR #871: Wrapper for FIL
- PR #870: make_blobs python function
- PR #881: wrappers for accuracy_score and adjusted_rand_score functions
- PR #840: Dask RF classification and regression
- PR #870: make_blobs python function
- PR #879: import of treelite models to FIL
- PR #892: General Gram matrices prim
- PR #883: Adding MNMG Kmeans
- PR #930: Dask RF
- PR #882: TSNE - T-Distributed Stochastic Neighbourhood Embedding
- PR #624: Internals API & Graph Based Dimensionality Reductions Callback
- PR #926: Wrapper for FIL
- PR #994: Adding MPI comm impl for testing / benchmarking MNMG CUDA
- PR #960: Enable using libcumlprims for MG algorithms/prims

## Improvements
- PR #822: build: build.sh update to club all make targets together
- PR #807: Added development conda yml files
- PR #840: Require cmake >= 3.14
- PR #832: Stateless Decision Tree and Random Forest API
- PR #857: Small modifications to comms for utilizing IB w/ Dask
- PR #851: Random forest Stateless API wrappers
- PR #865: High Performance RF
- PR #895: Pretty prints arguments!
- PR #920: Add an empty marker kernel for tracing purposes
- PR #915: syncStream added to cumlCommunicator
- PR #922: Random Forest support in FIL
- PR #911: Update headers to credit CannyLabs BH TSNE implementation
- PR #918: Streamline CUDA_REL environment variable
- PR #924: kmeans: updated APIs to be stateless, refactored code for mnmg support
- PR #950: global_bias support in FIL
- PR #773: Significant improvements to input checking of all classes and common input API for Python
- PR #957: Adding docs to RF & KMeans MNMG. Small fixes for release
- PR #965: Making dask-ml a hard dependency
- PR #976: Update api.rst for new 0.9 classes
- PR #973: Use cudaDeviceGetAttribute instead of relying on cudaDeviceProp object being passed
- PR #978: Update README for 0.9
- PR #1009: Fix references to notebooks-contrib
- PR #1015: Ability to control the number of internal streams in cumlHandle_impl via cumlHandle
- PR #1175: Add more modules to docs ToC

## Bug Fixes

- PR #923: Fix misshapen level/trend/season HoltWinters output
- PR #831: Update conda package dependencies to cudf 0.9
- PR #772: Add missing cython headers to SGD and CD
- PR #849: PCA no attribute trans_input_ transform bug fix
- PR #869: Removing incorrect information from KNN Docs
- PR #885: libclang installation fix for GPUCI
- PR #896: Fix typo in comms build instructions
- PR #921: Fix build scripts using incorrect cudf version
- PR #928: TSNE Stability Adjustments
- PR #934: Cache cudaDeviceProp in cumlHandle for perf reasons
- PR #932: Change default param value for RF classifier
- PR #949: Fix dtype conversion tests for unsupported cudf dtypes
- PR #908: Fix local build generated file ownerships
- PR #983: Change RF max_depth default to 16
- PR #987: Change default values for knn
- PR #988: Switch to exact tsne
- PR #991: Cleanup python code in cuml.dask.cluster
- PR #996: ucx_initialized being properly set in CommsContext
- PR #1007: Throws a well defined error when mutigpu is not enabled
- PR #1018: Hint location of nccl in build.sh for CI
- PR #1022: Using random_state to make K-Means MNMG tests deterministic
- PR #1034: Fix typos and formatting issues in RF docs
- PR #1052: Fix the rows_sample dtype to float

# cuML 0.8.0 (27 June 2019)

## New Features

- PR #652: Adjusted Rand Index metric ml-prim
- PR #679: Class label manipulation ml-prim
- PR #636: Rand Index metric ml-prim
- PR #515: Added Random Projection feature
- PR #504: Contingency matrix ml-prim
- PR #644: Add train_test_split utility for cuDF dataframes
- PR #612: Allow Cuda Array Interface, Numba inputs and input code refactor
- PR #641: C: Separate C-wrapper library build to generate libcuml.so
- PR #631: Add nvcategory based ordinal label encoder
- PR #681: Add MBSGDClassifier and MBSGDRegressor classes around SGD
- PR #705: Quasi Newton solver and LogisticRegression Python classes
- PR #670: Add test skipping functionality to build.sh
- PR #678: Random Forest Python class
- PR #684: prims: make_blobs primitive
- PR #673: prims: reduce cols by key primitive
- PR #812: Add cuML Communications API & consolidate Dask cuML

## Improvements

- PR #597: C++ cuML and ml-prims folder refactor
- PR #590: QN Recover from numeric errors
- PR #482: Introduce cumlHandle for pca and tsvd
- PR #573: Remove use of unnecessary cuDF column and series copies
- PR #601: Cython PEP8 cleanup and CI integration
- PR #596: Introduce cumlHandle for ols and ridge
- PR #579: Introduce cumlHandle for cd and sgd, and propagate C++ errors in cython level for cd and sgd
- PR #604: Adding cumlHandle to kNN, spectral methods, and UMAP
- PR #616: Enable clang-format for enforcing coding style
- PR #618: CI: Enable copyright header checks
- PR #622: Updated to use 0.8 dependencies
- PR #626: Added build.sh script, updated CI scripts and documentation
- PR #633: build: Auto-detection of GPU_ARCHS during cmake
- PR #650: Moving brute force kNN to prims. Creating stateless kNN API.
- PR #662: C++: Bulk clang-format updates
- PR #671: Added pickle pytests and correct pickling of Base class
- PR #675: atomicMin/Max(float, double) with integer atomics and bit flipping
- PR #677: build: 'deep-clean' to build.sh to clean faiss build as well
- PR #683: Use stateless c++ API in KNN so that it can be pickled properly
- PR #686: Use stateless c++ API in UMAP so that it can be pickled properly
- PR #695: prims: Refactor pairwise distance
- PR #707: Added stress test and updated documentation for RF
- PR #701: Added emacs temporary file patterns to .gitignore
- PR #606: C++: Added tests for host_buffer and improved device_buffer and host_buffer implementation
- PR #726: Updated RF docs and stress test
- PR #730: Update README and RF docs for 0.8
- PR #744: Random projections generating binomial on device. Fixing tests.
- PR #741: Update API docs for 0.8
- PR #754: Pickling of UMAP/KNN
- PR #753: Made PCA and TSVD picklable
- PR #746: LogisticRegression and QN API docstrings
- PR #820: Updating DEVELOPER GUIDE threading guidelines

## Bug Fixes
- PR #584: Added missing virtual destructor to deviceAllocator and hostAllocator
- PR #620: C++: Removed old unit-test files in ml-prims
- PR #627: C++: Fixed dbscan crash issue filed in 613
- PR #640: Remove setuptools from conda run dependency
- PR #646: Update link in contributing.md
- PR #649: Bug fix to LinAlg::reduce_rows_by_key prim filed in issue #648
- PR #666: fixes to gitutils.py to resolve both string decode and handling of uncommitted files
- PR #676: Fix template parameters in `bernoulli()` implementation.
- PR #685: Make CuPy optional to avoid nccl conda package conflicts
- PR #687: prims: updated tolerance for reduce_cols_by_key unit-tests
- PR #689: Removing extra prints from NearestNeighbors cython
- PR #718: Bug fix for DBSCAN and increasing batch size of sgd
- PR #719: Adding additional checks for dtype of the data
- PR #736: Bug fix for RF wrapper and .cu print function
- PR #547: Fixed issue if C++ compiler is specified via CXX during configure.
- PR #759: Configure Sphinx to render params correctly
- PR #762: Apply threshold to remove flakiness of UMAP tests.
- PR #768: Fixing memory bug from stateless refactor
- PR #782: Nearest neighbors checking properly whether memory should be freed
- PR #783: UMAP was using wrong size for knn computation
- PR #776: Hotfix for self.variables in RF
- PR #777: Fix numpy input bug
- PR #784: Fix jit of shuffle_idx python function
- PR #790: Fix rows_sample input type for RF
- PR #793: Fix for dtype conversion utility for numba arrays without cupy installed
- PR #806: Add a seed for sklearn model in RF test file
- PR #843: Rf quantile fix

# cuML 0.7.0 (10 May 2019)

## New Features

- PR #405: Quasi-Newton GLM Solvers
- PR #277: Add row- and column-wise weighted mean primitive
- PR #424: Add a grid-sync struct for inter-block synchronization
- PR #430: Add R-Squared Score to ml primitives
- PR #463: Add matrix gather to ml primitives
- PR #435: Expose cumlhandle in cython + developer guide
- PR #455: Remove default-stream arguement across ml-prims and cuML
- PR #375: cuml cpp shared library renamed to libcuml++.so
- PR #460: Random Forest & Decision Trees (Single-GPU, Classification)
- PR #491: Add doxygen build target for ml-prims
- PR #505: Add R-Squared Score to python interface
- PR #507: Add coordinate descent for lasso and elastic-net
- PR #511: Add a minmax ml-prim
- PR #516: Added Trustworthiness score feature
- PR #520: Add local build script to mimic gpuCI
- PR #503: Add column-wise matrix sort primitive
- PR #525: Add docs build script to cuML
- PR #528: Remove current KMeans and replace it with a new single GPU implementation built using ML primitives

## Improvements

- PR #481: Refactoring Quasi-Newton to use cumlHandle
- PR #467: Added validity check on cumlHandle_t
- PR #461: Rewrote permute and added column major version
- PR #440: README updates
- PR #295: Improve build-time and the interface e.g., enable bool-OutType, for distance()
- PR #390: Update docs version
- PR #272: Add stream parameters to cublas and cusolver wrapper functions
- PR #447: Added building and running mlprims tests to CI
- PR #445: Lower dbscan memory usage by computing adjacency matrix directly
- PR #431: Add support for fancy iterator input types to LinAlg::reduce_rows_by_key
- PR #394: Introducing cumlHandle API to dbscan and add example
- PR #500: Added CI check for black listed CUDA Runtime API calls
- PR #475: exposing cumlHandle for dbscan from python-side
- PR #395: Edited the CONTRIBUTING.md file
- PR #407: Test files to run stress, correctness and unit tests for cuml algos
- PR #512: generic copy method for copying buffers between device/host
- PR #533: Add cudatoolkit conda dependency
- PR #524: Use cmake find blas and find lapack to pass configure options to faiss
- PR #527: Added notes on UMAP differences from reference implementation
- PR #540: Use latest release version in update-version CI script
- PR #552: Re-enable assert in kmeans tests with xfail as needed
- PR #581: Add shared memory fast col major to row major function back with bound checks
- PR #592: More efficient matrix copy/reverse methods
- PR #721: Added pickle tests for DBSCAN and Random Projections

## Bug Fixes

- PR #334: Fixed segfault in `ML::cumlHandle_impl::destroyResources`
- PR #349: Developer guide clarifications for cumlHandle and cumlHandle_impl
- PR #398: Fix CI scripts to allow nightlies to be uploaded
- PR #399: Skip PCA tests to allow CI to run with driver 418
- PR #422: Issue in the PCA tests was solved and CI can run with driver 418
- PR #409: Add entry to gitmodules to ignore build artifacts
- PR #412: Fix for svdQR function in ml-prims
- PR #438: Code that depended on FAISS was building everytime.
- PR #358: Fixed an issue when switching streams on MLCommon::device_buffer and MLCommon::host_buffer
- PR #434: Fixing bug in CSR tests
- PR #443: Remove defaults channel from ci scripts
- PR #384: 64b index arithmetic updates to the kernels inside ml-prims
- PR #459: Fix for runtime library path of pip package
- PR #464: Fix for C++11 destructor warning in qn
- PR #466: Add support for column-major in LinAlg::*Norm methods
- PR #465: Fixing deadlock issue in GridSync due to consecutive sync calls
- PR #468: Fix dbscan example build failure
- PR #470: Fix resource leakage in Kalman filter python wrapper
- PR #473: Fix gather ml-prim test for change in rng uniform API
- PR #477: Fixes default stream initialization in cumlHandle
- PR #480: Replaced qn_fit() declaration with #include of file containing definition to fix linker error
- PR #495: Update cuDF and RMM versions in GPU ci test scripts
- PR #499: DEVELOPER_GUIDE.md: fixed links and clarified ML::detail::streamSyncer example
- PR #506: Re enable ml-prim tests in CI
- PR #508: Fix for an error with default argument in LinAlg::meanSquaredError
- PR #519: README.md Updates and adding BUILD.md back
- PR #526: Fix the issue of wrong results when fit and transform of PCA are called separately
- PR #531: Fixing missing arguments in updateDevice() for RF
- PR #543: Exposing dbscan batch size through cython API and fixing broken batching
- PR #551: Made use of ZLIB_LIBRARIES consistent between ml_test and ml_mg_test
- PR #557: Modified CI script to run cuML tests before building mlprims and removed lapack flag
- PR #578: Updated Readme.md to add lasso and elastic-net
- PR #580: Fixing cython garbage collection bug in KNN
- PR #577: Use find libz in prims cmake
- PR #594: fixed cuda-memcheck mean_center test failures


# cuML 0.6.1 (09 Apr 2019)

## Bug Fixes

- PR #462 Runtime library path fix for cuML pip package


# cuML 0.6.0 (22 Mar 2019)

## New Features

- PR #249: Single GPU Stochastic Gradient Descent for linear regression, logistic regression, and linear svm with L1, L2, and elastic-net penalties.
- PR #247: Added "proper" CUDA API to cuML
- PR #235: NearestNeighbors MG Support
- PR #261: UMAP Algorithm
- PR #290: NearestNeighbors numpy MG Support
- PR #303: Reusable spectral embedding / clustering
- PR #325: Initial support for single process multi-GPU OLS and tSVD
- PR #271: Initial support for hyperparameter optimization with dask for many models

## Improvements

- PR #144: Dockerfile update and docs for LinearRegression and Kalman Filter.
- PR #168: Add /ci/gpu/build.sh file to cuML
- PR #167: Integrating full-n-final ml-prims repo inside cuml
- PR #198: (ml-prims) Removal of *MG calls + fixed a bug in permute method
- PR #194: Added new ml-prims for supporting LASSO regression.
- PR #114: Building faiss C++ api into libcuml
- PR #64: Using FAISS C++ API in cuML and exposing bindings through cython
- PR #208: Issue ml-common-3: Math.h: swap thrust::for_each with binaryOp,unaryOp
- PR #224: Improve doc strings for readable rendering with readthedocs
- PR #209: Simplify README.md, move build instructions to BUILD.md
- PR #218: Fix RNG to use given seed and adjust RNG test tolerances.
- PR #225: Support for generating random integers
- PR #215: Refactored LinAlg::norm to Stats::rowNorm and added Stats::colNorm
- PR #234: Support for custom output type and passing index value to main_op in *Reduction kernels
- PR #230: Refactored the cuda_utils header
- PR #236: Refactored cuml python package structure to be more sklearn like
- PR #232: Added reduce_rows_by_key
- PR #246: Support for 2 vectors in the matrix vector operator
- PR #244: Fix for single GPU OLS and Ridge to support one column training data
- PR #271: Added get_params and set_params functions for linear and ridge regression
- PR #253: Fix for issue #250-reduce_rows_by_key failed memcheck for small nkeys
- PR #269: LinearRegression, Ridge Python docs update and cleaning
- PR #322: set_params updated
- PR #237: Update build instructions
- PR #275: Kmeans use of faster gpu_matrix
- PR #288: Add n_neighbors to NearestNeighbors constructor
- PR #302: Added FutureWarning for deprecation of current kmeans algorithm
- PR #312: Last minute cleanup before release
- PR #315: Documentation updating and enhancements
- PR #330: Added ignored argument to pca.fit_transform to map to sklearn's implemenation
- PR #342: Change default ABI to ON
- PR #572: Pulling DBSCAN components into reusable primitives


## Bug Fixes

- PR #193: Fix AttributeError in PCA and TSVD
- PR #211: Fixing inconsistent use of proper batch size calculation in DBSCAN
- PR #202: Adding back ability for users to define their own BLAS
- PR #201: Pass CMAKE CUDA path to faiss/configure script
- PR #200 Avoid using numpy via cimport in KNN
- PR #228: Bug fix: LinAlg::unaryOp with 0-length input
- PR #279: Removing faiss-gpu references in README
- PR #321: Fix release script typo
- PR #327: Update conda requirements for version 0.6 requirements
- PR #352: Correctly calculating numpy chunk sizing for kNN
- PR #345: Run python import as part of package build to trigger compilation
- PR #347: Lowering memory usage of kNN.
- PR #355: Fixing issues with very large numpy inputs to SPMG OLS and tSVD.
- PR #357: Removing FAISS requirement from README
- PR #362: Fix for matVecOp crashing on large input sizes
- PR #366: Index arithmetic issue fix with TxN_t class
- PR #376: Disabled kmeans tests since they are currently too sensitive (see #71)
- PR #380: Allow arbitrary data size on ingress for numba_utils.row_matrix
- PR #385: Fix for long import cuml time in containers and fix for setup_pip
- PR #630: Fixing a missing kneighbors in nearest neighbors python proxy

# cuML 0.5.1 (05 Feb 2019)

## Bug Fixes

- PR #189 Avoid using numpy via cimport to prevent ABI issues in Cython compilation


# cuML 0.5.0 (28 Jan 2019)

## New Features

- PR #66: OLS Linear Regression
- PR #44: Distance calculation ML primitives
- PR #69: Ridge (L2 Regularized) Linear Regression
- PR #103: Linear Kalman Filter
- PR #117: Pip install support
- PR #64: Device to device support from cuML device pointers into FAISS

## Improvements

- PR #56: Make OpenMP optional for building
- PR #67: Github issue templates
- PR #44: Refactored DBSCAN to use ML primitives
- PR #91: Pytest cleanup and sklearn toyset datasets based pytests for kmeans and dbscan
- PR #75: C++ example to use kmeans
- PR #117: Use cmake extension to find any zlib installed in system
- PR #94: Add cmake flag to set ABI compatibility
- PR #139: Move thirdparty submodules to root and add symlinks to new locations
- PR #151: Replace TravisCI testing and conda pkg builds with gpuCI
- PR #164: Add numba kernel for faster column to row major transform
- PR #114: Adding FAISS to cuml build

## Bug Fixes

- PR #48: CUDA 10 compilation warnings fix
- PR #51: Fixes to Dockerfile and docs for new build system
- PR #72: Fixes for GCC 7
- PR #96: Fix for kmeans stack overflow with high number of clusters
- PR #105: Fix for AttributeError in kmeans fit method
- PR #113: Removed old  glm python/cython files
- PR #118: Fix for AttributeError in kmeans predict method
- PR #125: Remove randomized solver option from PCA python bindings


# cuML 0.4.0 (05 Dec 2018)

## New Features

## Improvements

- PR #42: New build system: separation of libcuml.so and cuml python package
- PR #43: Added changelog.md

## Bug Fixes


# cuML 0.3.0 (30 Nov 2018)

## New Features

- PR #33: Added ability to call cuML algorithms using numpy arrays

## Improvements

- PR #24: Fix references of python package from cuML to cuml and start using versioneer for better versioning
- PR #40: Added support for refactored cuDF 0.3.0, updated Conda files
- PR #33: Major python test cleaning, all tests pass with cuDF 0.2.0 and 0.3.0. Preparation for new build system
- PR #34: Updated batch count calculation logic in DBSCAN
- PR #35: Beginning of DBSCAN refactor to use cuML mlprims and general improvements

## Bug Fixes

- PR #30: Fixed batch size bug in DBSCAN that caused crash. Also fixed various locations for potential integer overflows
- PR #28: Fix readthedocs build documentation
- PR #29: Fix pytests for cuml name change from cuML
- PR #33: Fixed memory bug that would cause segmentation faults due to numba releasing memory before it was used. Also fixed row major/column major bugs for different algorithms
- PR #36: Fix kmeans gtest to use device data
- PR #38: cuda\_free bug removed that caused google tests to sometimes pass and sometimes fail randomly
- PR #39: Updated cmake to correctly link with CUDA libraries, add CUDA runtime linking and include source files in compile target

# cuML 0.2.0 (02 Nov 2018)

## New Features

- PR #11: Kmeans algorithm added
- PR #7: FAISS KNN wrapper added
- PR #21: Added Conda install support

## Improvements

- PR #15: Added compatibility with cuDF (from prior pyGDF)
- PR #13: Added FAISS to Dockerfile
- PR #21: Added TravisCI build system for CI and Conda builds

## Bug Fixes

- PR #4: Fixed explained variance bug in TSVD
- PR #5: Notebook bug fixes and updated results


# cuML 0.1.0

Initial release including PCA, TSVD, DBSCAN, ml-prims and cython wrappers<|MERGE_RESOLUTION|>--- conflicted
+++ resolved
@@ -136,11 +136,8 @@
 - PR #2179: Fix clang tools version in libcuml recipe
 - PR #2183: Fix RAFT in nightly package
 - PR #2191: Fix placement of SVM parameter documentation and add examples
-<<<<<<< HEAD
+- PR #2212: Fix DBScan results (no propagation of labels through border points)
 - PR #2215: Fix the printing of forest object
-=======
-- PR #2212: Fix DBScan results (no propagation of labels through border points)
->>>>>>> 39be5218
 - PR #2217: Fix opg_utils naming to fix singlegpu build
 - PR #2223: Fix bug in ARIMA C++ benchmark
 - PR #2224: Temporary fix for CI until new Dask version is released
