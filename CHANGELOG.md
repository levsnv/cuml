--- conflicted
+++ resolved
@@ -17,14 +17,11 @@
 - PR #829: C++: enable nvtx ranges
 - PR #835: Holt-Winters algorithm
 - PR #837: treelite for decision forest exchange format
-<<<<<<< HEAD
-- PR #853: LRU cache ml-prim
-=======
 - PR #870: make_blobs python function
 - PR #879: import of treelite models to FIL
 - PR #892: General Gram matrices prim
 - PR #883: Adding MNMG Kmeans
->>>>>>> 514416a0
+- PR #853: LRU cache ml-prim
 
 ## Improvements
 - PR #822: build: build.sh update to club all make targets together
