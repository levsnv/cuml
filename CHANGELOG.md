# cuML 0.9.0 (Date TBD)

## New Features

- PR #766: Expose score method based on inertia for KMeans

## Improvements

## Bug Fixes

- PR #772: Add missing cython headers to SGD and CD

# cuML 0.8.0 (27 June 2019)

## New Features

- PR #652: Adjusted Rand Index metric ml-prim
- PR #679: Class label manipulation ml-prim
- PR #636: Rand Index metric ml-prim
- PR #515: Added Random Projection feature
- PR #504: Contingency matrix ml-prim
<<<<<<< HEAD
- PR #643: cuML Comms API w/ Communicators for MPI[+NCCL] and NCCL-only
=======
- PR #644: Add train_test_split utility for cuDF dataframes
- PR #612: Allow Cuda Array Interface, Numba inputs and input code refactor
- PR #641: C: Separate C-wrapper library build to generate libcuml.so
- PR #631: Add nvcategory based ordinal label encoder
- PR #681: Add MBSGDClassifier and MBSGDRegressor classes around SGD
- PR #705: Quasi Newton solver and LogisticRegression Python classes
- PR #670: Add test skipping functionality to build.sh
- PR #678: Random Forest Python class
- PR #684: prims: make_blobs primitive
- PR #673: prims: reduce cols by key primitive
>>>>>>> 549aae68

## Improvements

- PR #597: C++ cuML and ml-prims folder refactor
- PR #590: QN Recover from numeric errors
- PR #482: Introduce cumlHandle for pca and tsvd
- PR #573: Remove use of unnecessary cuDF column and series copies
- PR #601: Cython PEP8 cleanup and CI integration
- PR #596: Introduce cumlHandle for ols and ridge
- PR #579: Introduce cumlHandle for cd and sgd, and propagate C++ errors in cython level for cd and sgd
- PR #604: Adding cumlHandle to kNN, spectral methods, and UMAP
- PR #616: Enable clang-format for enforcing coding style
- PR #618: CI: Enable copyright header checks
- PR #622: Updated to use 0.8 dependencies
- PR #626: Added build.sh script, updated CI scripts and documentation
- PR #633: build: Auto-detection of GPU_ARCHS during cmake
- PR #650: Moving brute force kNN to prims. Creating stateless kNN API.
- PR #662: C++: Bulk clang-format updates
- PR #671: Added pickle pytests and correct pickling of Base class
- PR #675: atomicMin/Max(float, double) with integer atomics and bit flipping
- PR #677: build: 'deep-clean' to build.sh to clean faiss build as well
- PR #683: Use stateless c++ API in KNN so that it can be pickled properly
- PR #686: Use stateless c++ API in UMAP so that it can be pickled properly
- PR #695: prims: Refactor pairwise distance
- PR #707: Added stress test and updated documentation for RF
- PR #701: Added emacs temporary file patterns to .gitignore
- PR #606: C++: Added tests for host_buffer and improved device_buffer and host_buffer implementation
- PR #726: Updated RF docs and stress test
- PR #730: Update README and RF docs for 0.8
- PR #744: Random projections generating binomial on device. Fixing tests.
- PR #741: Update API docs for 0.8
- PR #753: Made PCA and TSVD picklable
- PR #746: LogisticRegression and QN API docstrings

## Bug Fixes
- PR #584: Added missing virtual destructor to deviceAllocator and hostAllocator
- PR #620: C++: Removed old unit-test files in ml-prims
- PR #627: C++: Fixed dbscan crash issue filed in 613
- PR #640: Remove setuptools from conda run dependency
- PR #646: Update link in contributing.md
- PR #649: Bug fix to LinAlg::reduce_rows_by_key prim filed in issue #648
- PR #666: fixes to gitutils.py to resolve both string decode and handling of uncommitted files
- PR #676: Fix template parameters in `bernoulli()` implementation.
- PR #685: Make CuPy optional to avoid nccl conda package conflicts
- PR #687: prims: updated tolerance for reduce_cols_by_key unit-tests
- PR #689: Removing extra prints from NearestNeighbors cython
- PR #718: Bug fix for DBSCAN and increasing batch size of sgd
- PR #719: Adding additional checks for dtype of the data
- PR #736: Bug fix for RF wrapper and .cu print function
- PR #547: Fixed issue if C++ compiler is specified via CXX during configure.
- PR #759: Configure Sphinx to render params correctly
- PR #762: Apply threshold to remove flakiness of UMAP tests.
- PR #768: Fixing memory bug from stateless refactor
- PR #782: Nearest neighbors checking properly whether memory should be freed
- PR #783: UMAP was using wrong size for knn computation
- PR #776: Hotfix for self.variables in RF
- PR #777: Fix numpy input bug
- PR #784: Fix jit of shuffle_idx python function
- PR #790: Fix rows_sample input type for RF
- PR #793: Fix for dtype conversion utility for numba arrays without cupy installed
- PR #806: Add a seed for sklearn model in RF test file

# cuML 0.7.0 (10 May 2019)

## New Features

- PR #405: Quasi-Newton GLM Solvers
- PR #277: Add row- and column-wise weighted mean primitive
- PR #424: Add a grid-sync struct for inter-block synchronization
- PR #430: Add R-Squared Score to ml primitives
- PR #463: Add matrix gather to ml primitives
- PR #435: Expose cumlhandle in cython + developer guide
- PR #455: Remove default-stream arguement across ml-prims and cuML
- PR #375: cuml cpp shared library renamed to libcuml++.so
- PR #460: Random Forest & Decision Trees (Single-GPU, Classification)
- PR #491: Add doxygen build target for ml-prims
- PR #505: Add R-Squared Score to python interface
- PR #507: Add coordinate descent for lasso and elastic-net
- PR #511: Add a minmax ml-prim
- PR #516: Added Trustworthiness score feature
- PR #520: Add local build script to mimic gpuCI
- PR #503: Add column-wise matrix sort primitive
- PR #525: Add docs build script to cuML
- PR #528: Remove current KMeans and replace it with a new single GPU implementation built using ML primitives

## Improvements

- PR #481: Refactoring Quasi-Newton to use cumlHandle
- PR #467: Added validity check on cumlHandle_t
- PR #461: Rewrote permute and added column major version
- PR #440: README updates
- PR #295: Improve build-time and the interface e.g., enable bool-OutType, for distance()
- PR #390: Update docs version
- PR #272: Add stream parameters to cublas and cusolver wrapper functions
- PR #447: Added building and running mlprims tests to CI
- PR #445: Lower dbscan memory usage by computing adjacency matrix directly
- PR #431: Add support for fancy iterator input types to LinAlg::reduce_rows_by_key
- PR #394: Introducing cumlHandle API to dbscan and add example
- PR #500: Added CI check for black listed CUDA Runtime API calls
- PR #475: exposing cumlHandle for dbscan from python-side
- PR #395: Edited the CONTRIBUTING.md file
- PR #407: Test files to run stress, correctness and unit tests for cuml algos
- PR #512: generic copy method for copying buffers between device/host
- PR #533: Add cudatoolkit conda dependency
- PR #524: Use cmake find blas and find lapack to pass configure options to faiss
- PR #527: Added notes on UMAP differences from reference implementation
- PR #540: Use latest release version in update-version CI script
- PR #552: Re-enable assert in kmeans tests with xfail as needed
- PR #581: Add shared memory fast col major to row major function back with bound checks
- PR #592: More efficient matrix copy/reverse methods
- PR #721: Added pickle tests for DBSCAN and Random Projections

## Bug Fixes

- PR #334: Fixed segfault in `ML::cumlHandle_impl::destroyResources`
- PR #349: Developer guide clarifications for cumlHandle and cumlHandle_impl
- PR #398: Fix CI scripts to allow nightlies to be uploaded
- PR #399: Skip PCA tests to allow CI to run with driver 418
- PR #422: Issue in the PCA tests was solved and CI can run with driver 418
- PR #409: Add entry to gitmodules to ignore build artifacts
- PR #412: Fix for svdQR function in ml-prims
- PR #438: Code that depended on FAISS was building everytime.
- PR #358: Fixed an issue when switching streams on MLCommon::device_buffer and MLCommon::host_buffer
- PR #434: Fixing bug in CSR tests
- PR #443: Remove defaults channel from ci scripts
- PR #384: 64b index arithmetic updates to the kernels inside ml-prims
- PR #459: Fix for runtime library path of pip package
- PR #464: Fix for C++11 destructor warning in qn
- PR #466: Add support for column-major in LinAlg::*Norm methods
- PR #465: Fixing deadlock issue in GridSync due to consecutive sync calls
- PR #468: Fix dbscan example build failure
- PR #470: Fix resource leakage in Kalman filter python wrapper
- PR #473: Fix gather ml-prim test for change in rng uniform API
- PR #477: Fixes default stream initialization in cumlHandle
- PR #480: Replaced qn_fit() declaration with #include of file containing definition to fix linker error
- PR #495: Update cuDF and RMM versions in GPU ci test scripts
- PR #499: DEVELOPER_GUIDE.md: fixed links and clarified ML::detail::streamSyncer example
- PR #506: Re enable ml-prim tests in CI
- PR #508: Fix for an error with default argument in LinAlg::meanSquaredError
- PR #519: README.md Updates and adding BUILD.md back
- PR #526: Fix the issue of wrong results when fit and transform of PCA are called separately
- PR #531: Fixing missing arguments in updateDevice() for RF
- PR #543: Exposing dbscan batch size through cython API and fixing broken batching
- PR #551: Made use of ZLIB_LIBRARIES consistent between ml_test and ml_mg_test
- PR #557: Modified CI script to run cuML tests before building mlprims and removed lapack flag
- PR #578: Updated Readme.md to add lasso and elastic-net
- PR #580: Fixing cython garbage collection bug in KNN
- PR #577: Use find libz in prims cmake
- PR #594: fixed cuda-memcheck mean_center test failures


# cuML 0.6.1 (09 Apr 2019)

## Bug Fixes

- PR #462 Runtime library path fix for cuML pip package


# cuML 0.6.0 (22 Mar 2019)

## New Features

- PR #249: Single GPU Stochastic Gradient Descent for linear regression, logistic regression, and linear svm with L1, L2, and elastic-net penalties.
- PR #247: Added "proper" CUDA API to cuML
- PR #235: NearestNeighbors MG Support
- PR #261: UMAP Algorithm
- PR #290: NearestNeighbors numpy MG Support
- PR #303: Reusable spectral embedding / clustering
- PR #325: Initial support for single process multi-GPU OLS and tSVD
- PR #271: Initial support for hyperparameter optimization with dask for many models

## Improvements

- PR #144: Dockerfile update and docs for LinearRegression and Kalman Filter.
- PR #168: Add /ci/gpu/build.sh file to cuML
- PR #167: Integrating full-n-final ml-prims repo inside cuml
- PR #198: (ml-prims) Removal of *MG calls + fixed a bug in permute method
- PR #194: Added new ml-prims for supporting LASSO regression.
- PR #114: Building faiss C++ api into libcuml
- PR #64: Using FAISS C++ API in cuML and exposing bindings through cython
- PR #208: Issue ml-common-3: Math.h: swap thrust::for_each with binaryOp,unaryOp
- PR #224: Improve doc strings for readable rendering with readthedocs
- PR #209: Simplify README.md, move build instructions to BUILD.md
- PR #218: Fix RNG to use given seed and adjust RNG test tolerances.
- PR #225: Support for generating random integers
- PR #215: Refactored LinAlg::norm to Stats::rowNorm and added Stats::colNorm
- PR #234: Support for custom output type and passing index value to main_op in *Reduction kernels
- PR #230: Refactored the cuda_utils header
- PR #236: Refactored cuml python package structure to be more sklearn like
- PR #232: Added reduce_rows_by_key
- PR #246: Support for 2 vectors in the matrix vector operator
- PR #244: Fix for single GPU OLS and Ridge to support one column training data
- PR #271: Added get_params and set_params functions for linear and ridge regression
- PR #253: Fix for issue #250-reduce_rows_by_key failed memcheck for small nkeys
- PR #269: LinearRegression, Ridge Python docs update and cleaning
- PR #322: set_params updated
- PR #237: Update build instructions
- PR #275: Kmeans use of faster gpu_matrix
- PR #288: Add n_neighbors to NearestNeighbors constructor
- PR #302: Added FutureWarning for deprecation of current kmeans algorithm
- PR #312: Last minute cleanup before release
- PR #315: Documentation updating and enhancements
- PR #330: Added ignored argument to pca.fit_transform to map to sklearn's implemenation
- PR #342: Change default ABI to ON
- PR #572: Pulling DBSCAN components into reusable primitives


## Bug Fixes

- PR #193: Fix AttributeError in PCA and TSVD
- PR #211: Fixing inconsistent use of proper batch size calculation in DBSCAN
- PR #202: Adding back ability for users to define their own BLAS
- PR #201: Pass CMAKE CUDA path to faiss/configure script
- PR #200 Avoid using numpy via cimport in KNN
- PR #228: Bug fix: LinAlg::unaryOp with 0-length input
- PR #279: Removing faiss-gpu references in README
- PR #321: Fix release script typo
- PR #327: Update conda requirements for version 0.6 requirements
- PR #352: Correctly calculating numpy chunk sizing for kNN
- PR #345: Run python import as part of package build to trigger compilation
- PR #347: Lowering memory usage of kNN.
- PR #355: Fixing issues with very large numpy inputs to SPMG OLS and tSVD.
- PR #357: Removing FAISS requirement from README
- PR #362: Fix for matVecOp crashing on large input sizes
- PR #366: Index arithmetic issue fix with TxN_t class
- PR #376: Disabled kmeans tests since they are currently too sensitive (see #71)
- PR #380: Allow arbitrary data size on ingress for numba_utils.row_matrix
- PR #385: Fix for long import cuml time in containers and fix for setup_pip
- PR #630: Fixing a missing kneighbors in nearest neighbors python proxy

# cuML 0.5.1 (05 Feb 2019)

## Bug Fixes

- PR #189 Avoid using numpy via cimport to prevent ABI issues in Cython compilation


# cuML 0.5.0 (28 Jan 2019)

## New Features

- PR #66: OLS Linear Regression
- PR #44: Distance calculation ML primitives
- PR #69: Ridge (L2 Regularized) Linear Regression
- PR #103: Linear Kalman Filter
- PR #117: Pip install support
- PR #64: Device to device support from cuML device pointers into FAISS

## Improvements

- PR #56: Make OpenMP optional for building
- PR #67: Github issue templates
- PR #44: Refactored DBSCAN to use ML primitives
- PR #91: Pytest cleanup and sklearn toyset datasets based pytests for kmeans and dbscan
- PR #75: C++ example to use kmeans
- PR #117: Use cmake extension to find any zlib installed in system
- PR #94: Add cmake flag to set ABI compatibility
- PR #139: Move thirdparty submodules to root and add symlinks to new locations
- PR #151: Replace TravisCI testing and conda pkg builds with gpuCI
- PR #164: Add numba kernel for faster column to row major transform
- PR #114: Adding FAISS to cuml build

## Bug Fixes

- PR #48: CUDA 10 compilation warnings fix
- PR #51: Fixes to Dockerfile and docs for new build system
- PR #72: Fixes for GCC 7
- PR #96: Fix for kmeans stack overflow with high number of clusters
- PR #105: Fix for AttributeError in kmeans fit method
- PR #113: Removed old  glm python/cython files
- PR #118: Fix for AttributeError in kmeans predict method
- PR #125: Remove randomized solver option from PCA python bindings


# cuML 0.4.0 (05 Dec 2018)

## New Features

## Improvements

- PR #42: New build system: separation of libcuml.so and cuml python package
- PR #43: Added changelog.md

## Bug Fixes


# cuML 0.3.0 (30 Nov 2018)

## New Features

- PR #33: Added ability to call cuML algorithms using numpy arrays

## Improvements

- PR #24: Fix references of python package from cuML to cuml and start using versioneer for better versioning
- PR #40: Added support for refactored cuDF 0.3.0, updated Conda files
- PR #33: Major python test cleaning, all tests pass with cuDF 0.2.0 and 0.3.0. Preparation for new build system
- PR #34: Updated batch count calculation logic in DBSCAN
- PR #35: Beginning of DBSCAN refactor to use cuML mlprims and general improvements

## Bug Fixes

- PR #30: Fixed batch size bug in DBSCAN that caused crash. Also fixed various locations for potential integer overflows
- PR #28: Fix readthedocs build documentation
- PR #29: Fix pytests for cuml name change from cuML
- PR #33: Fixed memory bug that would cause segmentation faults due to numba releasing memory before it was used. Also fixed row major/column major bugs for different algorithms
- PR #36: Fix kmeans gtest to use device data
- PR #38: cuda\_free bug removed that caused google tests to sometimes pass and sometimes fail randomly
- PR #39: Updated cmake to correctly link with CUDA libraries, add CUDA runtime linking and include source files in compile target

# cuML 0.2.0 (02 Nov 2018)

## New Features

- PR #11: Kmeans algorithm added
- PR #7: FAISS KNN wrapper added
- PR #21: Added Conda install support

## Improvements

- PR #15: Added compatibility with cuDF (from prior pyGDF)
- PR #13: Added FAISS to Dockerfile
- PR #21: Added TravisCI build system for CI and Conda builds

## Bug Fixes

- PR #4: Fixed explained variance bug in TSVD
- PR #5: Notebook bug fixes and updated results


# cuML 0.1.0

Initial release including PCA, TSVD, DBSCAN, ml-prims and cython wrappers<|MERGE_RESOLUTION|>--- conflicted
+++ resolved
@@ -19,9 +19,7 @@
 - PR #636: Rand Index metric ml-prim
 - PR #515: Added Random Projection feature
 - PR #504: Contingency matrix ml-prim
-<<<<<<< HEAD
 - PR #643: cuML Comms API w/ Communicators for MPI[+NCCL] and NCCL-only
-=======
 - PR #644: Add train_test_split utility for cuDF dataframes
 - PR #612: Allow Cuda Array Interface, Numba inputs and input code refactor
 - PR #641: C: Separate C-wrapper library build to generate libcuml.so
@@ -32,7 +30,6 @@
 - PR #678: Random Forest Python class
 - PR #684: prims: make_blobs primitive
 - PR #673: prims: reduce cols by key primitive
->>>>>>> 549aae68
 
 ## Improvements
 
