# cuML 0.14.0 (Date TBD)

## New Features
- PR #1655: Adds python bindings for homogeneity score
- PR #1704: Adds python bindings for completeness score
- PR #1687: Adds python bindings for mutual info score
- PR #1980: prim: added a new write-only unary op prim
- PR #1867: C++: add logging interface support in cuML based spdlog
- PR #1902: Multi class inference in FIL C++ and importing multi-class forests from treelite
- PR #1906: UMAP MNMG
- PR #2067: python: wrap logging interface in cython
- PR #2083: Added dtype, order, and use_full_low_rank to MNMG `make_regression`
- PR #2074: SG and MNMG `make_classification`
<<<<<<< HEAD
- PR #2172: Initial support for auto-ARIMA
=======
- PR #2057: Weighted k-means
>>>>>>> 9aee75dd

## Improvements
- PR #1931: C++: enabled doxygen docs for all of the C++ codebase
- PR #1944: Support for dask_cudf.core.Series in _extract_partitions
- PR #1947: Cleaning up cmake
- PR #1927: Use Cython's `new_build_ext` (if available)
- PR #1946: Removed zlib dependency from cmake
- PR #1988: C++: cpp bench refactor
- PR #1873: Remove usage of nvstring and nvcat from LabelEncoder
- PR #1968: Update SVC SVR with cuML Array
- PR #1972: updates to our flow to use conda-forge's clang and clang-tools packages
- PR #1974: Reduce ARIMA testing time
- PR #1984: Enable Ninja build
- PR #1985: C++ UMAP parametrizable tests
- PR #2005: Adding missing algorithms to cuml benchmarks and notebook
- PR #2016: Add capability to setup.py and build.sh to fully clean all cython build files and artifacts
- PR #2044: A cuda-memcheck helper wrapper for devs
- PR #2018: Using `cuml.dask.part_utils.extract_partitions` and removing similar, duplicated code
- PR #2019: Enable doxygen build in our nightly doc build CI script
- PR #1996: Cythonize in parallel
- PR #2032: Reduce number of tests for MBSGD to improve CI running time
- PR #2031: Encapsulating UCX-py interactions in singleton
- PR #2029: Add C++ ARIMA log-likelihood benchmark
- PR #2085: Convert TSNE to use CumlArray
- PR #2051: Reduce the time required to run dask pca and dask tsvd tests
- PR #1981: Using CumlArray in kNN and DistributedDataHandler in dask kNN
- PR #2053: Introduce verbosity level in C++ layer instead of boolean `verbose` flag
- PR #2047: Make internal streams non-blocking w.r.t. NULL stream
- PR #2048: Random forest testing speedup
- PR #2058: Use CumlArray in Random Projection
- PR #2068: Updating knn class probabilities to use make_monotonic instead of binary search
- PR #2062: Adding random state to UMAP mnmg tests
- PR #2064: Speed-up K-Means test
- PR #2015: Renaming .h to .cuh in solver, dbscan and svm
- PR #2080: Improved import of sparse FIL forests from treelite
- PR #2090: Upgrade C++ build to C++14 standard
- PR #2089: CI: enabled cuda-memcheck on ml-prims unit-tests during nightly build
- PR #2128: Update Dask RF code to reduce the time required for GPU predict to run
- PR #2125: Build infrastructure to use RAFT
- PR #2131: Update Dask RF fit to use DistributedDataHandler
- PR #2055: Update the metrics notebook to use important cuML models
- PR #2095: Improved import of src_prims/utils.h, making it less ambiguous
- PR #2118: Updating SGD & mini-batch estimators to use CumlArray
- PR #2120: Speeding up dask RandomForest tests
- PR #1883: Use CumlArray in ARIMA
- PR #2135: A few optimizations to UMAP fuzzy simplicial set
- PR #1914: Change the meaning of ARIMA's intercept to match the literature
- PR #2098: Renaming .h to .cuh in decision_tree, glm, pca
- PR #2150: Remove deprecated RMM calls in RMM allocator adapter
- PR #2146: Remove deprecated kalman filter
- PR #2151: Add pytest duration and pytest timeout
- PR #2156: Add Docker 19 support to local gpuci build
- PR #2124: Expand tutorial docs and sample notebook
- PR #2175: Allow CPU-only and dataset params for benchmark sweeps
- PR #2186: Refactor cython code to build OPG structs in common utils file
- PR #2180: Add fully single GPU singlegpu python build
- PR #2187: CMake improvements to manage conda environment dependencies
- PR #2185: Add has_sklearn function and use it in datasets/classification.
- PR #2193: Order-independent local shuffle in `cuml.dask.make_regression`
- PR #2184: Refoctor headers for holtwinters, rproj, tsvd, tsne, umap
- PR #2199: Remove unncessary notebooks
- PR #2195: Separating fit and transform calls in SG, MNMG PCA to save transform array memory consumption
- PR #2201: Re-enabling UMAP repro tests
- PR #2196: Updates to benchmarks. Moving notebook
- PR #2210: Updating KNN tests to evaluate multiple index partitions
- PR #2205: Use timeout to add 2 hour hard limit to dask tests
- PR #2214: Remove utils folder and refactor to common folder

## Bug Fixes
- PR #1939: Fix syntax error in cuml.common.array
- PR #1941: Remove c++ cuda flag that was getting duplicated in CMake
- PR #1971: python: Correctly honor --singlegpu option and CUML_BUILD_PATH env variable
- PR #1969: Update libcumlprims to 0.14
- PR #1973: Add missing mg files for setup.py --singlegpu flag
- PR #1993: Set `umap_transform_reproducibility` tests to xfail
- PR #2004: Refactoring the arguments to `plant()` call
- PR #2017: Fixing memory issue in weak cc prim
- PR #2028: Skipping UMAP knn reproducibility tests until we figure out why its failing in CUDA 10.2
- PR #2024: Fixed cuda-memcheck errors with sample-without-replacement prim
- PR #1540: prims: support for custom math-type used for computation inside adjusted rand index prim
- PR #2077: dask-make blobs arguments to match sklearn
- PR #2059: Make all Scipy imports conditional
- PR #2078: Ignore negative cache indices in get_vecs
- PR #2084: Fixed cuda-memcheck errors with COO unit-tests
- PR #2087: Fixed cuda-memcheck errors with dispersion prim
- PR #2096: Fixed syntax error with nightly build command for memcheck unit-tests
- PR #2115: Fixed contingency matrix prim unit-tests for computing correct golden values
- PR #2107: Fix PCA transform
- PR #2109: input_to_cuml_array __cuda_array_interface__ bugfix
- PR #2117: cuDF __array__ exception small fixes
- PR #2139: CumlArray for adjusted_rand_score
- PR #2140: Returning self in fit model functions
- PR #2144: Remove GPU arch < 60 from CMake build
- PR #2153: Added missing namespaces to some Decision Tree files
- PR #2155: C++: fix doxygen build break
- PR #2161: Replacing depreciated bruteForceKnn
- PR #2162: Use stream in transpose prim
- PR #2165: Fit function test correction
- PR #2166: Fix handling of temp file in RF pickling
- PR #2176: C++: fix for adjusted rand index when input array is all zeros
- PR #2179: Fix clang tools version in libcuml recipe
- PR #2183: Fix RAFT in nightly package
- PR #2191: Fix placement of SVM parameter documentation and add examples
- PR #2217: Fix opg_utils naming to fix singlegpu build
- PR #2223: Fix bug in ARIMA C++ benchmark
- PR #2224: Temporary fix for CI until new Dask version is released
- PR #2228: Update to use __reduce_ex__ in CumlArray to override cudf.Buffer

# cuML 0.13.0 (Date TBD)

## New Features
- PR #1777: Python bindings for entropy
- PR #1742: Mean squared error implementation with cupy
- PR #1817: Confusion matrix implementation with cupy (SNSG and MNMG)
- PR #1766: Mean absolute error implementation with cupy
- PR #1766: Mean squared log error implementation with cupy
- PR #1635: cuML Array shim and configurable output added to cluster methods
- PR #1892: One hot encoder implementation with cupy
- PR #1586: Seasonal ARIMA
- PR #1683: cuml.dask make_regression
- PR #1689: Add framework for cuML Dask serializers
- PR #1709: Add `decision_function()` and `predict_proba()` for LogisticRegression
- PR #1714: Add `print_env.sh` file to gather important environment details
- PR #1750: LinearRegression CumlArray for configurable output
- PR #1814: ROC AUC score implementation with cupy
- PR #1767: Single GPU decomposition models configurable output
- PR #1646: Using FIL to predict in MNMG RF
- PR #1778: Make cuML Handle picklable
- PR #1738: cuml.dask refactor beginning and dask array input option for OLS, Ridge and KMeans
- PR #1874: Add predict_proba function to RF classifier
- PR #1815: Adding KNN parameter to UMAP
- PR #1978: Adding `predict_proba` function to dask RF

## Improvements
- PR #1644: Add `predict_proba()` for FIL binary classifier
- PR #1620: Pickling tests now automatically finds all model classes inheriting from cuml.Base
- PR #1637: Update to newer treelite version with XGBoost 1.0 compatibility
- PR #1632: Fix MBSGD models inheritance, they now inherits from cuml.Base
- PR #1628: Remove submodules from cuML
- PR #1755: Expose the build_treelite function for python
- PR #1649: Add the fil_sparse_format variable option to RF API
- PR #1647: storage_type=AUTO uses SPARSE for large models
- PR #1668: Update the warning statement thrown in RF when the seed is set but n_streams is not 1
- PR #1662: use of direct cusparse calls for coo2csr, instead of depending on nvgraph
- PR #1747: C++: dbscan performance improvements and cleanup
- PR #1697: Making trustworthiness batchable and using proper workspace
- PR #1721: Improving UMAP pytests
- PR #1717: Call `rmm_cupy_allocator` for CuPy allocations
- PR #1718: Import `using_allocator` from `cupy.cuda`
- PR #1723: Update RF Classifier to throw an exception for multi-class pickling
- PR #1726: Decorator to allocate CuPy arrays with RMM
- PR #1719: UMAP random seed reproducibility
- PR #1748: Test serializing `CumlArray` objects
- PR #1776: Refactoring pca/tsvd distributed
- PR #1762: Update CuPy requirement to 7
- PR #1768: C++: Different input and output types for add and subtract prims
- PR #1790: Add support for multiple seeding in k-means++
- PR #1805: Adding new Dask cuda serializers to naive bayes + a trivial perf update
- PR #1812: C++: bench: UMAP benchmark cases added
- PR #1795: Add capability to build CumlArray from bytearray/memoryview objects
- PR #1824: C++: improving the performance of UMAP algo
- PR #1816: Add ARIMA notebook
- PR #1856: Update docs for 0.13
- PR #1827: Add HPO demo Notebook
- PR #1825: `--nvtx` option in `build.sh`
- PR #1847: Update XGBoost version for CI
- PR #1837: Simplify cuML Array construction
- PR #1848: Rely on subclassing for cuML Array serialization
- PR #1866: Minimizing client memory pressure on Naive Bayes
- PR #1788: Removing complexity bottleneck in S-ARIMA
- PR #1873: Remove usage of nvstring and nvcat from LabelEncoder
- PR #1891: Additional improvements to naive bayes tree reduction

## Bug Fixes
- PR #1835 : Fix calling default RF Classification always
- PT #1904: replace cub sort
- PR #1833: Fix depth issue in shallow RF regression estimators
- PR #1770: Warn that KalmanFilter is deprecated
- PR #1775: Allow CumlArray to work with inputs that have no 'strides' in array interface
- PR #1594: Train-test split is now reproducible
- PR #1590: Fix destination directory structure for run-clang-format.py
- PR #1611: Fixing pickling errors for KNN classifier and regressor
- PR #1617: Fixing pickling issues for SVC and SVR
- PR #1634: Fix title in KNN docs
- PR #1627: Adding a check for multi-class data in RF classification
- PR #1654: Skip treelite patch if its already been applied
- PR #1661: Fix nvstring variable name
- PR #1673: Using struct for caching dlsym state in communicator
- PR #1659: TSNE - introduce 'convert_dtype' and refactor class attr 'Y' to 'embedding_'
- PR #1672: Solver 'svd' in Linear and Ridge Regressors when n_cols=1
- PR #1670: Lasso & ElasticNet - cuml Handle added
- PR #1671: Update for accessing cuDF Series pointer
- PR #1652: Support XGBoost 1.0+ models in FIL
- PR #1702: Fix LightGBM-FIL validation test
- PR #1701: test_score kmeans test passing with newer cupy version
- PR #1706: Remove multi-class bug from QuasiNewton
- PR #1699: Limit CuPy to <7.2 temporarily
- PR #1708: Correctly deallocate cuML handles in Cython
- PR #1730: Fixes to KF for test stability (mainly in CUDA 10.2)
- PR #1729: Fixing naive bayes UCX serialization problem in fit()
- PR #1749: bug fix rf classifier/regressor on seg fault in bench
- PR #1751: Updated RF documentation
- PR #1765: Update the checks for using RF GPU predict
- PR #1787: C++: unit-tests to check for RF accuracy. As well as a bug fix to improve RF accuracy
- PR #1793: Updated fil pyx to solve memory leakage issue
- PR #1810: Quickfix - chunkage in dask make_regression
- PR #1842: DistributedDataHandler not properly setting 'multiple'
- PR #1849: Critical fix in ARIMA initial estimate
- PR #1851: Fix for cuDF behavior change for multidimensional arrays
- PR #1852: Remove Thrust warnings
- PR #1868: Turning off IPC caching until it is fixed in UCX-py/UCX
- PR #1876: UMAP exponential decay parameters fix
- PR #1887: Fix hasattr for missing attributes on base models
- PR #1877: Remove resetting index in shuffling in train_test_split
- PR #1893: Updating UCX in comms to match current UCX-py
- PR #1888: Small train_test_split test fix
- PR #1899: Fix dask `extract_partitions()`, remove transformation as instance variable in PCA and TSVD and match sklearn APIs
- PR #1920: Temporarily raising threshold for UMAP reproducibility tests
- PR #1918: Create memleak fixture to skip memleak tests in CI for now
- PR #1926: Update batch matrix test margins
- PR #1925: Fix failing dask tests
- PR #1936: Update DaskRF regression test to xfail
- PR #1932: Isolating cause of make_blobs failure
- PR #1951: Dask Random forest regression CPU predict bug fix
- PR #1948: Adjust BatchedMargin margin and disable tests temporarily
- PR #1950: Fix UMAP test failure



# cuML 0.12.0 (04 Feb 2020)

## New Features
- PR #1483: prims: Fused L2 distance and nearest-neighbor prim
- PR #1494: bench: ml-prims benchmark
- PR #1514: bench: Fused L2 NN prim benchmark
- PR #1411: Cython side of MNMG OLS
- PR #1520: Cython side of MNMG Ridge Regression
- PR #1516: Suppor Vector Regression (epsilon-SVR)

## Improvements
- PR #1638: Update cuml/docs/README.md
- PR #1468: C++: updates to clang format flow to make it more usable among devs
- PR #1473: C++: lazy initialization of "costly" resources inside cumlHandle
- PR #1443: Added a new overloaded GEMM primitive
- PR #1489: Enabling deep trees using Gather tree builder
- PR #1463: Update FAISS submodule to 1.6.1
- PR #1488: Add codeowners
- PR #1432: Row-major (C-style) GPU arrays for benchmarks
- PR #1490: Use dask master instead of conda package for testing
- PR #1375: Naive Bayes & Distributed Naive Bayes
- PR #1377: Add GPU array support for FIL benchmarking
- PR #1493: kmeans: add tiling support for 1-NN computation and use fusedL2-1NN prim for L2 distance metric
- PR #1532: Update CuPy to >= 6.6 and allow 7.0
- PR #1528: Re-enabling KNN using dynamic library loading for UCX in communicator
- PR #1545: Add conda environment version updates to ci script
- PR #1541: Updates for libcudf++ Python refactor
- PR #1555: FIL-SKL, an SKLearn-based benchmark for FIL
- PR #1537: Improve pickling and scoring suppport for many models to support hyperopt
- PR #1551: Change custom kernel to cupy for col/row order transform
- PR #1533: C++: interface header file separation for SVM
- PR #1560: Helper function to allocate all new CuPy arrays with RMM memory management
- PR #1570: Relax nccl in conda recipes to >=2.4 (matching CI)
- PR #1578: Add missing function information to the cuML documenataion
- PR #1584: Add has_scipy utility function for runtime check
- PR #1583: API docs updates for 0.12
- PR #1591: Updated FIL documentation

## Bug Fixes
- PR #1470: Documentation: add make_regression, fix ARIMA section
- PR #1482: Updated the code to remove sklearn from the mbsgd stress test
- PR #1491: Update dev environments for 0.12
- PR #1512: Updating setup_cpu() in SpeedupComparisonRunner
- PR #1498: Add build.sh to code owners
- PR #1505: cmake: added correct dependencies for prims-bench build
- PR #1534: Removed TODO comment in create_ucp_listeners()
- PR #1548: Fixing umap extra unary op in knn graph
- PR #1547: Fixing MNMG kmeans score. Fixing UMAP pickling before fit(). Fixing UMAP test failures.
- PR #1557: Increasing threshold for kmeans score
- PR #1562: Increasing threshold even higher
- PR #1564: Fixed a typo in function cumlMPICommunicator_impl::syncStream
- PR #1569: Remove Scikit-learn exception and depedenncy in SVM
- PR #1575: Add missing dtype parameter in call to strides to order for CuPy 6.6 code path
- PR #1574: Updated the init file to include SVM
- PR #1589: Fixing the default value for RF and updating mnmg predict to accept cudf
- PR #1601: Fixed wrong datatype used in knn voting kernel

# cuML 0.11.0 (11 Dec 2019)

## New Features

- PR #1295: Cython side of MNMG PCA
- PR #1218: prims: histogram prim
- PR #1129: C++: Separate include folder for C++ API distribution
- PR #1282: OPG KNN MNMG Code (disabled for 0.11)
- PR #1242: Initial implementation of FIL sparse forests
- PR #1194: Initial ARIMA time-series modeling support.
- PR #1286: Importing treelite models as FIL sparse forests
- PR #1285: Fea minimum impurity decrease RF param
- PR #1301: Add make_regression to generate regression datasets
- PR #1322: RF pickling using treelite, protobuf and FIL
- PR #1332: Add option to cuml.dask make_blobs to produce dask array
- PR #1307: Add RF regression benchmark
- PR #1327: Update the code to build treelite with protobuf
- PR #1289: Add Python benchmarking support for FIL
- PR #1371: Cython side of MNMG tSVD
- PR #1386: Expose SVC decision function value

## Improvements
- PR #1170: Use git to clone subprojects instead of git submodules
- PR #1239: Updated the treelite version
- PR #1225: setup.py clone dependencies like cmake and correct include paths
- PR #1224: Refactored FIL to prepare for sparse trees
- PR #1249: Include libcuml.so C API in installed targets
- PR #1259: Conda dev environment updates and use libcumlprims current version in CI
- PR #1277: Change dependency order in cmake for better printing at compile time
- PR #1264: Add -s flag to GPU CI pytest for better error printing
- PR #1271: Updated the Ridge regression documentation
- PR #1283: Updated the cuMl docs to include MBSGD and adjusted_rand_score
- PR #1300: Lowercase parameter versions for FIL algorithms
- PR #1312: Update CuPy to version 6.5 and use conda-forge channel
- PR #1336: Import SciKit-Learn models into FIL
- PR #1314: Added options needed for ASVDb output (CUDA ver, etc.), added option
  to select algos
- PR #1335: Options to print available algorithms and datasets
  in the Python benchmark
- PR #1338: Remove BUILD_ABI references in CI scripts
- PR #1340: Updated unit tests to uses larger dataset
- PR #1351: Build treelite temporarily for GPU CI testing of FIL Scikit-learn
  model importing
- PR #1367: --test-split benchmark parameter for train-test split
- PR #1360: Improved tests for importing SciKit-Learn models into FIL
- PR #1368: Add --num-rows benchmark command line argument
- PR #1351: Build treelite temporarily for GPU CI testing of FIL Scikit-learn model importing
- PR #1366: Modify train_test_split to use CuPy and accept device arrays
- PR #1258: Documenting new MPI communicator for multi-node multi-GPU testing
- PR #1345: Removing deprecated should_downcast argument
- PR #1362: device_buffer in UMAP + Sparse prims
- PR #1376: AUTO value for FIL algorithm
- PR #1408: Updated pickle tests to delete the pre-pickled model to prevent pointer leakage
- PR #1357: Run benchmarks multiple times for CI
- PR #1382: ARIMA optimization: move functions to C++ side
- PR #1392: Updated RF code to reduce duplication of the code
- PR #1444: UCX listener running in its own isolated thread
- PR #1445: Improved performance of FIL sparse trees
- PR #1431: Updated API docs
- PR #1441: Remove unused CUDA conda labels
- PR #1439: Match sklearn 0.22 default n_estimators for RF and fix test errors
- PR #1461: Add kneighbors to API docs

## Bug Fixes
- PR #1281: Making rng.h threadsafe
- PR #1212: Fix cmake git cloning always running configure in subprojects
- PR #1261: Fix comms build errors due to cuml++ include folder changes
- PR #1267: Update build.sh for recent change of building comms in main CMakeLists
- PR #1278: Removed incorrect overloaded instance of eigJacobi
- PR #1302: Updates for numba 0.46
- PR #1313: Updated the RF tests to set the seed and n_streams
- PR #1319: Using machineName arg passed in instead of default for ASV reporting
- PR #1326: Fix illegal memory access in make_regression (bounds issue)
- PR #1330: Fix C++ unit test utils for better handling of differences near zero
- PR #1342: Fix to prevent memory leakage in Lasso and ElasticNet
- PR #1337: Fix k-means init from preset cluster centers
- PR #1354: Fix SVM gamma=scale implementation
- PR #1344: Change other solver based methods to create solver object in init
- PR #1373: Fixing a few small bugs in make_blobs and adding asserts to pytests
- PR #1361: Improve SMO error handling
- PR #1384: Lower expectations on batched matrix tests to prevent CI failures
- PR #1380: Fix memory leaks in ARIMA
- PR #1391: Lower expectations on batched matrix tests even more
- PR #1394: Warning added in svd for cuda version 10.1
- PR #1407: Resolved RF predict issues and updated RF docstring
- PR #1401: Patch for lbfgs solver for logistic regression with no l1 penalty
- PR #1416: train_test_split numba and rmm device_array output bugfix
- PR #1419: UMAP pickle tests are using wrong n_neighbors value for trustworthiness
- PR #1438: KNN Classifier to properly return Dataframe with Dataframe input
- PR #1425: Deprecate seed and use random_state similar to Scikit-learn in train_test_split
- PR #1458: Add joblib as an explicit requirement
- PR #1474: Defer knn mnmg to 0.12 nightly builds and disable ucx-py dependency

# cuML 0.10.0 (16 Oct 2019)

## New Features
- PR #1148: C++ benchmark tool for c++/CUDA code inside cuML
- PR #1071: Selective eigen solver of cuSolver
- PR #1073: Updating RF wrappers to use FIL for GPU accelerated prediction
- PR #1104: CUDA 10.1 support
- PR #1113: prims: new batched make-symmetric-matrix primitive
- PR #1112: prims: new batched-gemv primitive
- PR #855: Added benchmark tools
- PR #1149 Add YYMMDD to version tag for nightly conda packages
- PR #892: General Gram matrices prim
- PR #912: Support Vector Machine
- PR #1274: Updated the RF score function to use GPU predict

## Improvements
- PR #961: High Peformance RF; HIST algo
- PR #1028: Dockerfile updates after dir restructure. Conda env yaml to add statsmodels as a dependency
- PR #1047: Consistent OPG interface for kmeans, based on internal libcumlprims update
- PR #763: Add examples to train_test_split documentation
- PR #1093: Unified inference kernels for different FIL algorithms
- PR #1076: Paying off some UMAP / Spectral tech debt.
- PR #1086: Ensure RegressorMixin scorer uses device arrays
- PR #1110: Adding tests to use default values of parameters of the models
- PR #1108: input_to_host_array function in input_utils for input processing to host arrays
- PR #1114: K-means: Exposing useful params, removing unused params, proxying params in Dask
- PR #1138: Implementing ANY_RANK semantics on irecv
- PR #1142: prims: expose separate InType and OutType for unaryOp and binaryOp
- PR #1115: Moving dask_make_blobs to cuml.dask.datasets. Adding conversion to dask.DataFrame
- PR #1136: CUDA 10.1 CI updates
- PR #1135: K-means: add boundary cases for kmeans||, support finer control with convergence
- PR #1163: Some more correctness improvements. Better verbose printing
- PR #1165: Adding except + in all remaining cython
- PR #1186: Using LocalCUDACluster Pytest fixture
- PR #1173: Docs: Barnes Hut TSNE documentation
- PR #1176: Use new RMM API based on Cython
- PR #1219: Adding custom bench_func and verbose logging to cuml.benchmark
- PR #1247: Improved MNMG RF error checking

## Bug Fixes

- PR #1231: RF respect number of cuda streams from cuml handle
- PR #1230: Rf bugfix memleak in regression
- PR #1208: compile dbscan bug
- PR #1016: Use correct libcumlprims version in GPU CI
- PR #1040: Update version of numba in development conda yaml files
- PR #1043: Updates to accomodate cuDF python code reorganization
- PR #1044: Remove nvidia driver installation from ci/cpu/build.sh
- PR #991: Barnes Hut TSNE Memory Issue Fixes
- PR #1075: Pinning Dask version for consistent CI results
- PR #990: Barnes Hut TSNE Memory Issue Fixes
- PR #1066: Using proper set of workers to destroy nccl comms
- PR #1072: Remove pip requirements and setup
- PR #1074: Fix flake8 CI style check
- PR #1087: Accuracy improvement for sqrt/log in RF max_feature
- PR #1088: Change straggling numba python allocations to use RMM
- PR #1106: Pinning Distributed version to match Dask for consistent CI results
- PR #1116: TSNE CUDA 10.1 Bug Fixes
- PR #1132: DBSCAN Batching Bug Fix
- PR #1162: DASK RF random seed bug fix
- PR #1164: Fix check_dtype arg handling for input_to_dev_array
- PR #1171: SVM prediction bug fix
- PR #1177: Update dask and distributed to 2.5
- PR #1204: Fix SVM crash on Turing
- PR #1199: Replaced sprintf() with snprintf() in THROW()
- PR #1205: Update dask-cuda in yml envs
- PR #1211: Fixing Dask k-means transform bug and adding test
- PR #1236: Improve fix for SMO solvers potential crash on Turing
- PR #1251: Disable compiler optimization for CUDA 10.1 for distance prims
- PR #1260: Small bugfix for major conversion in input_utils
- PR #1276: Fix float64 prediction crash in test_random_forest

# cuML 0.9.0 (21 Aug 2019)

## New Features

- PR #894: Convert RF to treelite format
- PR #826: Jones transformation of params for ARIMA models timeSeries ml-prim
- PR #697: Silhouette Score metric ml-prim
- PR #674: KL Divergence metric ml-prim
- PR #787: homogeneity, completeness and v-measure metrics ml-prim
- PR #711: Mutual Information metric ml-prim
- PR #724: Entropy metric ml-prim
- PR #766: Expose score method based on inertia for KMeans
- PR #823: prims: cluster dispersion metric
- PR #816: Added inverse_transform() for LabelEncoder
- PR #789: prims: sampling without replacement
- PR #813: prims: Col major istance prim
- PR #635: Random Forest & Decision Tree Regression (Single-GPU)
- PR #819: Forest Inferencing Library (FIL)
- PR #829: C++: enable nvtx ranges
- PR #835: Holt-Winters algorithm
- PR #837: treelite for decision forest exchange format
- PR #871: Wrapper for FIL
- PR #870: make_blobs python function
- PR #881: wrappers for accuracy_score and adjusted_rand_score functions
- PR #840: Dask RF classification and regression
- PR #870: make_blobs python function
- PR #879: import of treelite models to FIL
- PR #892: General Gram matrices prim
- PR #883: Adding MNMG Kmeans
- PR #930: Dask RF
- PR #882: TSNE - T-Distributed Stochastic Neighbourhood Embedding
- PR #624: Internals API & Graph Based Dimensionality Reductions Callback
- PR #926: Wrapper for FIL
- PR #994: Adding MPI comm impl for testing / benchmarking MNMG CUDA
- PR #960: Enable using libcumlprims for MG algorithms/prims

## Improvements
- PR #822: build: build.sh update to club all make targets together
- PR #807: Added development conda yml files
- PR #840: Require cmake >= 3.14
- PR #832: Stateless Decision Tree and Random Forest API
- PR #857: Small modifications to comms for utilizing IB w/ Dask
- PR #851: Random forest Stateless API wrappers
- PR #865: High Performance RF
- PR #895: Pretty prints arguments!
- PR #920: Add an empty marker kernel for tracing purposes
- PR #915: syncStream added to cumlCommunicator
- PR #922: Random Forest support in FIL
- PR #911: Update headers to credit CannyLabs BH TSNE implementation
- PR #918: Streamline CUDA_REL environment variable
- PR #924: kmeans: updated APIs to be stateless, refactored code for mnmg support
- PR #950: global_bias support in FIL
- PR #773: Significant improvements to input checking of all classes and common input API for Python
- PR #957: Adding docs to RF & KMeans MNMG. Small fixes for release
- PR #965: Making dask-ml a hard dependency
- PR #976: Update api.rst for new 0.9 classes
- PR #973: Use cudaDeviceGetAttribute instead of relying on cudaDeviceProp object being passed
- PR #978: Update README for 0.9
- PR #1009: Fix references to notebooks-contrib
- PR #1015: Ability to control the number of internal streams in cumlHandle_impl via cumlHandle
- PR #1175: Add more modules to docs ToC

## Bug Fixes

- PR #923: Fix misshapen level/trend/season HoltWinters output
- PR #831: Update conda package dependencies to cudf 0.9
- PR #772: Add missing cython headers to SGD and CD
- PR #849: PCA no attribute trans_input_ transform bug fix
- PR #869: Removing incorrect information from KNN Docs
- PR #885: libclang installation fix for GPUCI
- PR #896: Fix typo in comms build instructions
- PR #921: Fix build scripts using incorrect cudf version
- PR #928: TSNE Stability Adjustments
- PR #934: Cache cudaDeviceProp in cumlHandle for perf reasons
- PR #932: Change default param value for RF classifier
- PR #949: Fix dtype conversion tests for unsupported cudf dtypes
- PR #908: Fix local build generated file ownerships
- PR #983: Change RF max_depth default to 16
- PR #987: Change default values for knn
- PR #988: Switch to exact tsne
- PR #991: Cleanup python code in cuml.dask.cluster
- PR #996: ucx_initialized being properly set in CommsContext
- PR #1007: Throws a well defined error when mutigpu is not enabled
- PR #1018: Hint location of nccl in build.sh for CI
- PR #1022: Using random_state to make K-Means MNMG tests deterministic
- PR #1034: Fix typos and formatting issues in RF docs
- PR #1052: Fix the rows_sample dtype to float

# cuML 0.8.0 (27 June 2019)

## New Features

- PR #652: Adjusted Rand Index metric ml-prim
- PR #679: Class label manipulation ml-prim
- PR #636: Rand Index metric ml-prim
- PR #515: Added Random Projection feature
- PR #504: Contingency matrix ml-prim
- PR #644: Add train_test_split utility for cuDF dataframes
- PR #612: Allow Cuda Array Interface, Numba inputs and input code refactor
- PR #641: C: Separate C-wrapper library build to generate libcuml.so
- PR #631: Add nvcategory based ordinal label encoder
- PR #681: Add MBSGDClassifier and MBSGDRegressor classes around SGD
- PR #705: Quasi Newton solver and LogisticRegression Python classes
- PR #670: Add test skipping functionality to build.sh
- PR #678: Random Forest Python class
- PR #684: prims: make_blobs primitive
- PR #673: prims: reduce cols by key primitive
- PR #812: Add cuML Communications API & consolidate Dask cuML

## Improvements

- PR #597: C++ cuML and ml-prims folder refactor
- PR #590: QN Recover from numeric errors
- PR #482: Introduce cumlHandle for pca and tsvd
- PR #573: Remove use of unnecessary cuDF column and series copies
- PR #601: Cython PEP8 cleanup and CI integration
- PR #596: Introduce cumlHandle for ols and ridge
- PR #579: Introduce cumlHandle for cd and sgd, and propagate C++ errors in cython level for cd and sgd
- PR #604: Adding cumlHandle to kNN, spectral methods, and UMAP
- PR #616: Enable clang-format for enforcing coding style
- PR #618: CI: Enable copyright header checks
- PR #622: Updated to use 0.8 dependencies
- PR #626: Added build.sh script, updated CI scripts and documentation
- PR #633: build: Auto-detection of GPU_ARCHS during cmake
- PR #650: Moving brute force kNN to prims. Creating stateless kNN API.
- PR #662: C++: Bulk clang-format updates
- PR #671: Added pickle pytests and correct pickling of Base class
- PR #675: atomicMin/Max(float, double) with integer atomics and bit flipping
- PR #677: build: 'deep-clean' to build.sh to clean faiss build as well
- PR #683: Use stateless c++ API in KNN so that it can be pickled properly
- PR #686: Use stateless c++ API in UMAP so that it can be pickled properly
- PR #695: prims: Refactor pairwise distance
- PR #707: Added stress test and updated documentation for RF
- PR #701: Added emacs temporary file patterns to .gitignore
- PR #606: C++: Added tests for host_buffer and improved device_buffer and host_buffer implementation
- PR #726: Updated RF docs and stress test
- PR #730: Update README and RF docs for 0.8
- PR #744: Random projections generating binomial on device. Fixing tests.
- PR #741: Update API docs for 0.8
- PR #754: Pickling of UMAP/KNN
- PR #753: Made PCA and TSVD picklable
- PR #746: LogisticRegression and QN API docstrings
- PR #820: Updating DEVELOPER GUIDE threading guidelines

## Bug Fixes
- PR #584: Added missing virtual destructor to deviceAllocator and hostAllocator
- PR #620: C++: Removed old unit-test files in ml-prims
- PR #627: C++: Fixed dbscan crash issue filed in 613
- PR #640: Remove setuptools from conda run dependency
- PR #646: Update link in contributing.md
- PR #649: Bug fix to LinAlg::reduce_rows_by_key prim filed in issue #648
- PR #666: fixes to gitutils.py to resolve both string decode and handling of uncommitted files
- PR #676: Fix template parameters in `bernoulli()` implementation.
- PR #685: Make CuPy optional to avoid nccl conda package conflicts
- PR #687: prims: updated tolerance for reduce_cols_by_key unit-tests
- PR #689: Removing extra prints from NearestNeighbors cython
- PR #718: Bug fix for DBSCAN and increasing batch size of sgd
- PR #719: Adding additional checks for dtype of the data
- PR #736: Bug fix for RF wrapper and .cu print function
- PR #547: Fixed issue if C++ compiler is specified via CXX during configure.
- PR #759: Configure Sphinx to render params correctly
- PR #762: Apply threshold to remove flakiness of UMAP tests.
- PR #768: Fixing memory bug from stateless refactor
- PR #782: Nearest neighbors checking properly whether memory should be freed
- PR #783: UMAP was using wrong size for knn computation
- PR #776: Hotfix for self.variables in RF
- PR #777: Fix numpy input bug
- PR #784: Fix jit of shuffle_idx python function
- PR #790: Fix rows_sample input type for RF
- PR #793: Fix for dtype conversion utility for numba arrays without cupy installed
- PR #806: Add a seed for sklearn model in RF test file
- PR #843: Rf quantile fix

# cuML 0.7.0 (10 May 2019)

## New Features

- PR #405: Quasi-Newton GLM Solvers
- PR #277: Add row- and column-wise weighted mean primitive
- PR #424: Add a grid-sync struct for inter-block synchronization
- PR #430: Add R-Squared Score to ml primitives
- PR #463: Add matrix gather to ml primitives
- PR #435: Expose cumlhandle in cython + developer guide
- PR #455: Remove default-stream arguement across ml-prims and cuML
- PR #375: cuml cpp shared library renamed to libcuml++.so
- PR #460: Random Forest & Decision Trees (Single-GPU, Classification)
- PR #491: Add doxygen build target for ml-prims
- PR #505: Add R-Squared Score to python interface
- PR #507: Add coordinate descent for lasso and elastic-net
- PR #511: Add a minmax ml-prim
- PR #516: Added Trustworthiness score feature
- PR #520: Add local build script to mimic gpuCI
- PR #503: Add column-wise matrix sort primitive
- PR #525: Add docs build script to cuML
- PR #528: Remove current KMeans and replace it with a new single GPU implementation built using ML primitives

## Improvements

- PR #481: Refactoring Quasi-Newton to use cumlHandle
- PR #467: Added validity check on cumlHandle_t
- PR #461: Rewrote permute and added column major version
- PR #440: README updates
- PR #295: Improve build-time and the interface e.g., enable bool-OutType, for distance()
- PR #390: Update docs version
- PR #272: Add stream parameters to cublas and cusolver wrapper functions
- PR #447: Added building and running mlprims tests to CI
- PR #445: Lower dbscan memory usage by computing adjacency matrix directly
- PR #431: Add support for fancy iterator input types to LinAlg::reduce_rows_by_key
- PR #394: Introducing cumlHandle API to dbscan and add example
- PR #500: Added CI check for black listed CUDA Runtime API calls
- PR #475: exposing cumlHandle for dbscan from python-side
- PR #395: Edited the CONTRIBUTING.md file
- PR #407: Test files to run stress, correctness and unit tests for cuml algos
- PR #512: generic copy method for copying buffers between device/host
- PR #533: Add cudatoolkit conda dependency
- PR #524: Use cmake find blas and find lapack to pass configure options to faiss
- PR #527: Added notes on UMAP differences from reference implementation
- PR #540: Use latest release version in update-version CI script
- PR #552: Re-enable assert in kmeans tests with xfail as needed
- PR #581: Add shared memory fast col major to row major function back with bound checks
- PR #592: More efficient matrix copy/reverse methods
- PR #721: Added pickle tests for DBSCAN and Random Projections

## Bug Fixes

- PR #334: Fixed segfault in `ML::cumlHandle_impl::destroyResources`
- PR #349: Developer guide clarifications for cumlHandle and cumlHandle_impl
- PR #398: Fix CI scripts to allow nightlies to be uploaded
- PR #399: Skip PCA tests to allow CI to run with driver 418
- PR #422: Issue in the PCA tests was solved and CI can run with driver 418
- PR #409: Add entry to gitmodules to ignore build artifacts
- PR #412: Fix for svdQR function in ml-prims
- PR #438: Code that depended on FAISS was building everytime.
- PR #358: Fixed an issue when switching streams on MLCommon::device_buffer and MLCommon::host_buffer
- PR #434: Fixing bug in CSR tests
- PR #443: Remove defaults channel from ci scripts
- PR #384: 64b index arithmetic updates to the kernels inside ml-prims
- PR #459: Fix for runtime library path of pip package
- PR #464: Fix for C++11 destructor warning in qn
- PR #466: Add support for column-major in LinAlg::*Norm methods
- PR #465: Fixing deadlock issue in GridSync due to consecutive sync calls
- PR #468: Fix dbscan example build failure
- PR #470: Fix resource leakage in Kalman filter python wrapper
- PR #473: Fix gather ml-prim test for change in rng uniform API
- PR #477: Fixes default stream initialization in cumlHandle
- PR #480: Replaced qn_fit() declaration with #include of file containing definition to fix linker error
- PR #495: Update cuDF and RMM versions in GPU ci test scripts
- PR #499: DEVELOPER_GUIDE.md: fixed links and clarified ML::detail::streamSyncer example
- PR #506: Re enable ml-prim tests in CI
- PR #508: Fix for an error with default argument in LinAlg::meanSquaredError
- PR #519: README.md Updates and adding BUILD.md back
- PR #526: Fix the issue of wrong results when fit and transform of PCA are called separately
- PR #531: Fixing missing arguments in updateDevice() for RF
- PR #543: Exposing dbscan batch size through cython API and fixing broken batching
- PR #551: Made use of ZLIB_LIBRARIES consistent between ml_test and ml_mg_test
- PR #557: Modified CI script to run cuML tests before building mlprims and removed lapack flag
- PR #578: Updated Readme.md to add lasso and elastic-net
- PR #580: Fixing cython garbage collection bug in KNN
- PR #577: Use find libz in prims cmake
- PR #594: fixed cuda-memcheck mean_center test failures


# cuML 0.6.1 (09 Apr 2019)

## Bug Fixes

- PR #462 Runtime library path fix for cuML pip package


# cuML 0.6.0 (22 Mar 2019)

## New Features

- PR #249: Single GPU Stochastic Gradient Descent for linear regression, logistic regression, and linear svm with L1, L2, and elastic-net penalties.
- PR #247: Added "proper" CUDA API to cuML
- PR #235: NearestNeighbors MG Support
- PR #261: UMAP Algorithm
- PR #290: NearestNeighbors numpy MG Support
- PR #303: Reusable spectral embedding / clustering
- PR #325: Initial support for single process multi-GPU OLS and tSVD
- PR #271: Initial support for hyperparameter optimization with dask for many models

## Improvements

- PR #144: Dockerfile update and docs for LinearRegression and Kalman Filter.
- PR #168: Add /ci/gpu/build.sh file to cuML
- PR #167: Integrating full-n-final ml-prims repo inside cuml
- PR #198: (ml-prims) Removal of *MG calls + fixed a bug in permute method
- PR #194: Added new ml-prims for supporting LASSO regression.
- PR #114: Building faiss C++ api into libcuml
- PR #64: Using FAISS C++ API in cuML and exposing bindings through cython
- PR #208: Issue ml-common-3: Math.h: swap thrust::for_each with binaryOp,unaryOp
- PR #224: Improve doc strings for readable rendering with readthedocs
- PR #209: Simplify README.md, move build instructions to BUILD.md
- PR #218: Fix RNG to use given seed and adjust RNG test tolerances.
- PR #225: Support for generating random integers
- PR #215: Refactored LinAlg::norm to Stats::rowNorm and added Stats::colNorm
- PR #234: Support for custom output type and passing index value to main_op in *Reduction kernels
- PR #230: Refactored the cuda_utils header
- PR #236: Refactored cuml python package structure to be more sklearn like
- PR #232: Added reduce_rows_by_key
- PR #246: Support for 2 vectors in the matrix vector operator
- PR #244: Fix for single GPU OLS and Ridge to support one column training data
- PR #271: Added get_params and set_params functions for linear and ridge regression
- PR #253: Fix for issue #250-reduce_rows_by_key failed memcheck for small nkeys
- PR #269: LinearRegression, Ridge Python docs update and cleaning
- PR #322: set_params updated
- PR #237: Update build instructions
- PR #275: Kmeans use of faster gpu_matrix
- PR #288: Add n_neighbors to NearestNeighbors constructor
- PR #302: Added FutureWarning for deprecation of current kmeans algorithm
- PR #312: Last minute cleanup before release
- PR #315: Documentation updating and enhancements
- PR #330: Added ignored argument to pca.fit_transform to map to sklearn's implemenation
- PR #342: Change default ABI to ON
- PR #572: Pulling DBSCAN components into reusable primitives


## Bug Fixes

- PR #193: Fix AttributeError in PCA and TSVD
- PR #211: Fixing inconsistent use of proper batch size calculation in DBSCAN
- PR #202: Adding back ability for users to define their own BLAS
- PR #201: Pass CMAKE CUDA path to faiss/configure script
- PR #200 Avoid using numpy via cimport in KNN
- PR #228: Bug fix: LinAlg::unaryOp with 0-length input
- PR #279: Removing faiss-gpu references in README
- PR #321: Fix release script typo
- PR #327: Update conda requirements for version 0.6 requirements
- PR #352: Correctly calculating numpy chunk sizing for kNN
- PR #345: Run python import as part of package build to trigger compilation
- PR #347: Lowering memory usage of kNN.
- PR #355: Fixing issues with very large numpy inputs to SPMG OLS and tSVD.
- PR #357: Removing FAISS requirement from README
- PR #362: Fix for matVecOp crashing on large input sizes
- PR #366: Index arithmetic issue fix with TxN_t class
- PR #376: Disabled kmeans tests since they are currently too sensitive (see #71)
- PR #380: Allow arbitrary data size on ingress for numba_utils.row_matrix
- PR #385: Fix for long import cuml time in containers and fix for setup_pip
- PR #630: Fixing a missing kneighbors in nearest neighbors python proxy

# cuML 0.5.1 (05 Feb 2019)

## Bug Fixes

- PR #189 Avoid using numpy via cimport to prevent ABI issues in Cython compilation


# cuML 0.5.0 (28 Jan 2019)

## New Features

- PR #66: OLS Linear Regression
- PR #44: Distance calculation ML primitives
- PR #69: Ridge (L2 Regularized) Linear Regression
- PR #103: Linear Kalman Filter
- PR #117: Pip install support
- PR #64: Device to device support from cuML device pointers into FAISS

## Improvements

- PR #56: Make OpenMP optional for building
- PR #67: Github issue templates
- PR #44: Refactored DBSCAN to use ML primitives
- PR #91: Pytest cleanup and sklearn toyset datasets based pytests for kmeans and dbscan
- PR #75: C++ example to use kmeans
- PR #117: Use cmake extension to find any zlib installed in system
- PR #94: Add cmake flag to set ABI compatibility
- PR #139: Move thirdparty submodules to root and add symlinks to new locations
- PR #151: Replace TravisCI testing and conda pkg builds with gpuCI
- PR #164: Add numba kernel for faster column to row major transform
- PR #114: Adding FAISS to cuml build

## Bug Fixes

- PR #48: CUDA 10 compilation warnings fix
- PR #51: Fixes to Dockerfile and docs for new build system
- PR #72: Fixes for GCC 7
- PR #96: Fix for kmeans stack overflow with high number of clusters
- PR #105: Fix for AttributeError in kmeans fit method
- PR #113: Removed old  glm python/cython files
- PR #118: Fix for AttributeError in kmeans predict method
- PR #125: Remove randomized solver option from PCA python bindings


# cuML 0.4.0 (05 Dec 2018)

## New Features

## Improvements

- PR #42: New build system: separation of libcuml.so and cuml python package
- PR #43: Added changelog.md

## Bug Fixes


# cuML 0.3.0 (30 Nov 2018)

## New Features

- PR #33: Added ability to call cuML algorithms using numpy arrays

## Improvements

- PR #24: Fix references of python package from cuML to cuml and start using versioneer for better versioning
- PR #40: Added support for refactored cuDF 0.3.0, updated Conda files
- PR #33: Major python test cleaning, all tests pass with cuDF 0.2.0 and 0.3.0. Preparation for new build system
- PR #34: Updated batch count calculation logic in DBSCAN
- PR #35: Beginning of DBSCAN refactor to use cuML mlprims and general improvements

## Bug Fixes

- PR #30: Fixed batch size bug in DBSCAN that caused crash. Also fixed various locations for potential integer overflows
- PR #28: Fix readthedocs build documentation
- PR #29: Fix pytests for cuml name change from cuML
- PR #33: Fixed memory bug that would cause segmentation faults due to numba releasing memory before it was used. Also fixed row major/column major bugs for different algorithms
- PR #36: Fix kmeans gtest to use device data
- PR #38: cuda\_free bug removed that caused google tests to sometimes pass and sometimes fail randomly
- PR #39: Updated cmake to correctly link with CUDA libraries, add CUDA runtime linking and include source files in compile target

# cuML 0.2.0 (02 Nov 2018)

## New Features

- PR #11: Kmeans algorithm added
- PR #7: FAISS KNN wrapper added
- PR #21: Added Conda install support

## Improvements

- PR #15: Added compatibility with cuDF (from prior pyGDF)
- PR #13: Added FAISS to Dockerfile
- PR #21: Added TravisCI build system for CI and Conda builds

## Bug Fixes

- PR #4: Fixed explained variance bug in TSVD
- PR #5: Notebook bug fixes and updated results


# cuML 0.1.0

Initial release including PCA, TSVD, DBSCAN, ml-prims and cython wrappers<|MERGE_RESOLUTION|>--- conflicted
+++ resolved
@@ -11,11 +11,8 @@
 - PR #2067: python: wrap logging interface in cython
 - PR #2083: Added dtype, order, and use_full_low_rank to MNMG `make_regression`
 - PR #2074: SG and MNMG `make_classification`
-<<<<<<< HEAD
 - PR #2172: Initial support for auto-ARIMA
-=======
 - PR #2057: Weighted k-means
->>>>>>> 9aee75dd
 
 ## Improvements
 - PR #1931: C++: enabled doxygen docs for all of the C++ codebase
