# cuML 0.10.0 (Date TBD)

## New Features
<<<<<<< HEAD
- PR #1082: C++ benchmark tool for c++/CUDA code inside cuML
=======
- PR #1071: Selective eigen solver of cuSolver 

- PR #1073: Updating RF wrappers to use FIL for GPU accelerated prediction
>>>>>>> 37b3bcc0

## Improvements
- PR #961: High Peformance RF; HIST algo
- PR #1028: Dockerfile updates after dir restructure. Conda env yaml to add statsmodels as a dependency
- PR #763: Add examples to train_test_split documentation
- PR #1076: Paying off some UMAP / Spectral tech debt. 
- PR #1086: Ensure RegressorMixin scorer uses device arrays

## Bug Fixes

- PR #1016: Use correct libcumlprims version in GPU CI
- PR #1040: Update version of numba in development conda yaml files
- PR #1043: Updates to accomodate cuDF python code reorganization
- PR #1044: Remove nvidia driver installation from ci/cpu/build.sh
- PR #991: Barnes Hut TSNE Memory Issue Fixes
- PR #1075: Pinning Dask version for consistent CI results
- PR #990: Barnes Hut TSNE Memory Issue Fixes
- PR #1066: Using proper set of workers to destroy nccl comms
- PR #1072: Remove pip requirements and setup
- PR #1074: Fix flake8 CI style check
- PR #1088: Change straggling numba python allocations to use RMM

# cuML 0.9.0 (21 Aug 2019)

## New Features

- PR #894: Convert RF to treelite format
- PR #826: Jones transformation of params for ARIMA models timeSeries ml-prim
- PR #697: Silhouette Score metric ml-prim
- PR #674: KL Divergence metric ml-prim
- PR #787: homogeneity, completeness and v-measure metrics ml-prim
- PR #711: Mutual Information metric ml-prim
- PR #724: Entropy metric ml-prim
- PR #766: Expose score method based on inertia for KMeans
- PR #823: prims: cluster dispersion metric
- PR #816: Added inverse_transform() for LabelEncoder
- PR #789: prims: sampling without replacement
- PR #813: prims: Col major istance prim
- PR #635: Random Forest & Decision Tree Regression (Single-GPU)
- PR #819: Forest Inferencing Library (FIL)
- PR #829: C++: enable nvtx ranges
- PR #835: Holt-Winters algorithm
- PR #837: treelite for decision forest exchange format
- PR #871: Wrapper for FIL
- PR #870: make_blobs python function
- PR #881: wrappers for accuracy_score and adjusted_rand_score functions
- PR #840: Dask RF classification and regression
- PR #870: make_blobs python function
- PR #879: import of treelite models to FIL
- PR #892: General Gram matrices prim
- PR #883: Adding MNMG Kmeans
- PR #930: Dask RF
- PR #882: TSNE - T-Distributed Stochastic Neighbourhood Embedding
- PR #624: Internals API & Graph Based Dimensionality Reductions Callback
- PR #926: Wrapper for FIL
- PR #960: Enable using libcumlprims for MG algorithms/prims

## Improvements
- PR #822: build: build.sh update to club all make targets together
- PR #807: Added development conda yml files
- PR #840: Require cmake >= 3.14
- PR #832: Stateless Decision Tree and Random Forest API
- PR #857: Small modifications to comms for utilizing IB w/ Dask
- PR #851: Random forest Stateless API wrappers
- PR #865: High Performance RF
- PR #895: Pretty prints arguments!
- PR #920: Add an empty marker kernel for tracing purposes
- PR #915: syncStream added to cumlCommunicator
- PR #922: Random Forest support in FIL
- PR #911: Update headers to credit CannyLabs BH TSNE implementation
- PR #918: Streamline CUDA_REL environment variable
- PR #924: kmeans: updated APIs to be stateless, refactored code for mnmg support
- PR #950: global_bias support in FIL
- PR #773: Significant improvements to input checking of all classes and common input API for Python
- PR #957: Adding docs to RF & KMeans MNMG. Small fixes for release
- PR #965: Making dask-ml a hard dependency
- PR #976: Update api.rst for new 0.9 classes
- PR #973: Use cudaDeviceGetAttribute instead of relying on cudaDeviceProp object being passed
- PR #978: Update README for 0.9
- PR #1009: Fix references to notebooks-contrib

## Bug Fixes

- PR #923: Fix misshapen level/trend/season HoltWinters output
- PR #831: Update conda package dependencies to cudf 0.9
- PR #772: Add missing cython headers to SGD and CD
- PR #849: PCA no attribute trans_input_ transform bug fix
- PR #869: Removing incorrect information from KNN Docs
- PR #885: libclang installation fix for GPUCI
- PR #896: Fix typo in comms build instructions
- PR #921: Fix build scripts using incorrect cudf version
- PR #928: TSNE Stability Adjustments
- PR #934: Cache cudaDeviceProp in cumlHandle for perf reasons
- PR #932: Change default param value for RF classifier
- PR #949: Fix dtype conversion tests for unsupported cudf dtypes
- PR #908: Fix local build generated file ownerships
- PR #983: Change RF max_depth default to 16
- PR #987: Change default values for knn
- PR #988: Switch to exact tsne
- PR #991: Cleanup python code in cuml.dask.cluster
- PR #996: ucx_initialized being properly set in CommsContext
- PR #1007: Throws a well defined error when mutigpu is not enabled
- PR #1018: Hint location of nccl in build.sh for CI
- PR #1022: Using random_state to make K-Means MNMG tests deterministic
- PR #1034: Fix typos and formatting issues in RF docs

# cuML 0.8.0 (27 June 2019)

## New Features

- PR #652: Adjusted Rand Index metric ml-prim
- PR #679: Class label manipulation ml-prim
- PR #636: Rand Index metric ml-prim
- PR #515: Added Random Projection feature
- PR #504: Contingency matrix ml-prim
- PR #644: Add train_test_split utility for cuDF dataframes
- PR #612: Allow Cuda Array Interface, Numba inputs and input code refactor
- PR #641: C: Separate C-wrapper library build to generate libcuml.so
- PR #631: Add nvcategory based ordinal label encoder
- PR #681: Add MBSGDClassifier and MBSGDRegressor classes around SGD
- PR #705: Quasi Newton solver and LogisticRegression Python classes
- PR #670: Add test skipping functionality to build.sh
- PR #678: Random Forest Python class
- PR #684: prims: make_blobs primitive
- PR #673: prims: reduce cols by key primitive
- PR #812: Add cuML Communications API & consolidate Dask cuML

## Improvements

- PR #597: C++ cuML and ml-prims folder refactor
- PR #590: QN Recover from numeric errors
- PR #482: Introduce cumlHandle for pca and tsvd
- PR #573: Remove use of unnecessary cuDF column and series copies
- PR #601: Cython PEP8 cleanup and CI integration
- PR #596: Introduce cumlHandle for ols and ridge
- PR #579: Introduce cumlHandle for cd and sgd, and propagate C++ errors in cython level for cd and sgd
- PR #604: Adding cumlHandle to kNN, spectral methods, and UMAP
- PR #616: Enable clang-format for enforcing coding style
- PR #618: CI: Enable copyright header checks
- PR #622: Updated to use 0.8 dependencies
- PR #626: Added build.sh script, updated CI scripts and documentation
- PR #633: build: Auto-detection of GPU_ARCHS during cmake
- PR #650: Moving brute force kNN to prims. Creating stateless kNN API.
- PR #662: C++: Bulk clang-format updates
- PR #671: Added pickle pytests and correct pickling of Base class
- PR #675: atomicMin/Max(float, double) with integer atomics and bit flipping
- PR #677: build: 'deep-clean' to build.sh to clean faiss build as well
- PR #683: Use stateless c++ API in KNN so that it can be pickled properly
- PR #686: Use stateless c++ API in UMAP so that it can be pickled properly
- PR #695: prims: Refactor pairwise distance
- PR #707: Added stress test and updated documentation for RF
- PR #701: Added emacs temporary file patterns to .gitignore
- PR #606: C++: Added tests for host_buffer and improved device_buffer and host_buffer implementation
- PR #726: Updated RF docs and stress test
- PR #730: Update README and RF docs for 0.8
- PR #744: Random projections generating binomial on device. Fixing tests.
- PR #741: Update API docs for 0.8
- PR #754: Pickling of UMAP/KNN
- PR #753: Made PCA and TSVD picklable
- PR #746: LogisticRegression and QN API docstrings

## Bug Fixes
- PR #584: Added missing virtual destructor to deviceAllocator and hostAllocator
- PR #620: C++: Removed old unit-test files in ml-prims
- PR #627: C++: Fixed dbscan crash issue filed in 613
- PR #640: Remove setuptools from conda run dependency
- PR #646: Update link in contributing.md
- PR #649: Bug fix to LinAlg::reduce_rows_by_key prim filed in issue #648
- PR #666: fixes to gitutils.py to resolve both string decode and handling of uncommitted files
- PR #676: Fix template parameters in `bernoulli()` implementation.
- PR #685: Make CuPy optional to avoid nccl conda package conflicts
- PR #687: prims: updated tolerance for reduce_cols_by_key unit-tests
- PR #689: Removing extra prints from NearestNeighbors cython
- PR #718: Bug fix for DBSCAN and increasing batch size of sgd
- PR #719: Adding additional checks for dtype of the data
- PR #736: Bug fix for RF wrapper and .cu print function
- PR #547: Fixed issue if C++ compiler is specified via CXX during configure.
- PR #759: Configure Sphinx to render params correctly
- PR #762: Apply threshold to remove flakiness of UMAP tests.
- PR #768: Fixing memory bug from stateless refactor
- PR #782: Nearest neighbors checking properly whether memory should be freed
- PR #783: UMAP was using wrong size for knn computation
- PR #776: Hotfix for self.variables in RF
- PR #777: Fix numpy input bug
- PR #784: Fix jit of shuffle_idx python function
- PR #790: Fix rows_sample input type for RF
- PR #793: Fix for dtype conversion utility for numba arrays without cupy installed
- PR #806: Add a seed for sklearn model in RF test file
- PR #843: Rf quantile fix

# cuML 0.7.0 (10 May 2019)

## New Features

- PR #405: Quasi-Newton GLM Solvers
- PR #277: Add row- and column-wise weighted mean primitive
- PR #424: Add a grid-sync struct for inter-block synchronization
- PR #430: Add R-Squared Score to ml primitives
- PR #463: Add matrix gather to ml primitives
- PR #435: Expose cumlhandle in cython + developer guide
- PR #455: Remove default-stream arguement across ml-prims and cuML
- PR #375: cuml cpp shared library renamed to libcuml++.so
- PR #460: Random Forest & Decision Trees (Single-GPU, Classification)
- PR #491: Add doxygen build target for ml-prims
- PR #505: Add R-Squared Score to python interface
- PR #507: Add coordinate descent for lasso and elastic-net
- PR #511: Add a minmax ml-prim
- PR #516: Added Trustworthiness score feature
- PR #520: Add local build script to mimic gpuCI
- PR #503: Add column-wise matrix sort primitive
- PR #525: Add docs build script to cuML
- PR #528: Remove current KMeans and replace it with a new single GPU implementation built using ML primitives

## Improvements

- PR #481: Refactoring Quasi-Newton to use cumlHandle
- PR #467: Added validity check on cumlHandle_t
- PR #461: Rewrote permute and added column major version
- PR #440: README updates
- PR #295: Improve build-time and the interface e.g., enable bool-OutType, for distance()
- PR #390: Update docs version
- PR #272: Add stream parameters to cublas and cusolver wrapper functions
- PR #447: Added building and running mlprims tests to CI
- PR #445: Lower dbscan memory usage by computing adjacency matrix directly
- PR #431: Add support for fancy iterator input types to LinAlg::reduce_rows_by_key
- PR #394: Introducing cumlHandle API to dbscan and add example
- PR #500: Added CI check for black listed CUDA Runtime API calls
- PR #475: exposing cumlHandle for dbscan from python-side
- PR #395: Edited the CONTRIBUTING.md file
- PR #407: Test files to run stress, correctness and unit tests for cuml algos
- PR #512: generic copy method for copying buffers between device/host
- PR #533: Add cudatoolkit conda dependency
- PR #524: Use cmake find blas and find lapack to pass configure options to faiss
- PR #527: Added notes on UMAP differences from reference implementation
- PR #540: Use latest release version in update-version CI script
- PR #552: Re-enable assert in kmeans tests with xfail as needed
- PR #581: Add shared memory fast col major to row major function back with bound checks
- PR #592: More efficient matrix copy/reverse methods
- PR #721: Added pickle tests for DBSCAN and Random Projections

## Bug Fixes

- PR #334: Fixed segfault in `ML::cumlHandle_impl::destroyResources`
- PR #349: Developer guide clarifications for cumlHandle and cumlHandle_impl
- PR #398: Fix CI scripts to allow nightlies to be uploaded
- PR #399: Skip PCA tests to allow CI to run with driver 418
- PR #422: Issue in the PCA tests was solved and CI can run with driver 418
- PR #409: Add entry to gitmodules to ignore build artifacts
- PR #412: Fix for svdQR function in ml-prims
- PR #438: Code that depended on FAISS was building everytime.
- PR #358: Fixed an issue when switching streams on MLCommon::device_buffer and MLCommon::host_buffer
- PR #434: Fixing bug in CSR tests
- PR #443: Remove defaults channel from ci scripts
- PR #384: 64b index arithmetic updates to the kernels inside ml-prims
- PR #459: Fix for runtime library path of pip package
- PR #464: Fix for C++11 destructor warning in qn
- PR #466: Add support for column-major in LinAlg::*Norm methods
- PR #465: Fixing deadlock issue in GridSync due to consecutive sync calls
- PR #468: Fix dbscan example build failure
- PR #470: Fix resource leakage in Kalman filter python wrapper
- PR #473: Fix gather ml-prim test for change in rng uniform API
- PR #477: Fixes default stream initialization in cumlHandle
- PR #480: Replaced qn_fit() declaration with #include of file containing definition to fix linker error
- PR #495: Update cuDF and RMM versions in GPU ci test scripts
- PR #499: DEVELOPER_GUIDE.md: fixed links and clarified ML::detail::streamSyncer example
- PR #506: Re enable ml-prim tests in CI
- PR #508: Fix for an error with default argument in LinAlg::meanSquaredError
- PR #519: README.md Updates and adding BUILD.md back
- PR #526: Fix the issue of wrong results when fit and transform of PCA are called separately
- PR #531: Fixing missing arguments in updateDevice() for RF
- PR #543: Exposing dbscan batch size through cython API and fixing broken batching
- PR #551: Made use of ZLIB_LIBRARIES consistent between ml_test and ml_mg_test
- PR #557: Modified CI script to run cuML tests before building mlprims and removed lapack flag
- PR #578: Updated Readme.md to add lasso and elastic-net
- PR #580: Fixing cython garbage collection bug in KNN
- PR #577: Use find libz in prims cmake
- PR #594: fixed cuda-memcheck mean_center test failures


# cuML 0.6.1 (09 Apr 2019)

## Bug Fixes

- PR #462 Runtime library path fix for cuML pip package


# cuML 0.6.0 (22 Mar 2019)

## New Features

- PR #249: Single GPU Stochastic Gradient Descent for linear regression, logistic regression, and linear svm with L1, L2, and elastic-net penalties.
- PR #247: Added "proper" CUDA API to cuML
- PR #235: NearestNeighbors MG Support
- PR #261: UMAP Algorithm
- PR #290: NearestNeighbors numpy MG Support
- PR #303: Reusable spectral embedding / clustering
- PR #325: Initial support for single process multi-GPU OLS and tSVD
- PR #271: Initial support for hyperparameter optimization with dask for many models

## Improvements

- PR #144: Dockerfile update and docs for LinearRegression and Kalman Filter.
- PR #168: Add /ci/gpu/build.sh file to cuML
- PR #167: Integrating full-n-final ml-prims repo inside cuml
- PR #198: (ml-prims) Removal of *MG calls + fixed a bug in permute method
- PR #194: Added new ml-prims for supporting LASSO regression.
- PR #114: Building faiss C++ api into libcuml
- PR #64: Using FAISS C++ API in cuML and exposing bindings through cython
- PR #208: Issue ml-common-3: Math.h: swap thrust::for_each with binaryOp,unaryOp
- PR #224: Improve doc strings for readable rendering with readthedocs
- PR #209: Simplify README.md, move build instructions to BUILD.md
- PR #218: Fix RNG to use given seed and adjust RNG test tolerances.
- PR #225: Support for generating random integers
- PR #215: Refactored LinAlg::norm to Stats::rowNorm and added Stats::colNorm
- PR #234: Support for custom output type and passing index value to main_op in *Reduction kernels
- PR #230: Refactored the cuda_utils header
- PR #236: Refactored cuml python package structure to be more sklearn like
- PR #232: Added reduce_rows_by_key
- PR #246: Support for 2 vectors in the matrix vector operator
- PR #244: Fix for single GPU OLS and Ridge to support one column training data
- PR #271: Added get_params and set_params functions for linear and ridge regression
- PR #253: Fix for issue #250-reduce_rows_by_key failed memcheck for small nkeys
- PR #269: LinearRegression, Ridge Python docs update and cleaning
- PR #322: set_params updated
- PR #237: Update build instructions
- PR #275: Kmeans use of faster gpu_matrix
- PR #288: Add n_neighbors to NearestNeighbors constructor
- PR #302: Added FutureWarning for deprecation of current kmeans algorithm
- PR #312: Last minute cleanup before release
- PR #315: Documentation updating and enhancements
- PR #330: Added ignored argument to pca.fit_transform to map to sklearn's implemenation
- PR #342: Change default ABI to ON
- PR #572: Pulling DBSCAN components into reusable primitives


## Bug Fixes

- PR #193: Fix AttributeError in PCA and TSVD
- PR #211: Fixing inconsistent use of proper batch size calculation in DBSCAN
- PR #202: Adding back ability for users to define their own BLAS
- PR #201: Pass CMAKE CUDA path to faiss/configure script
- PR #200 Avoid using numpy via cimport in KNN
- PR #228: Bug fix: LinAlg::unaryOp with 0-length input
- PR #279: Removing faiss-gpu references in README
- PR #321: Fix release script typo
- PR #327: Update conda requirements for version 0.6 requirements
- PR #352: Correctly calculating numpy chunk sizing for kNN
- PR #345: Run python import as part of package build to trigger compilation
- PR #347: Lowering memory usage of kNN.
- PR #355: Fixing issues with very large numpy inputs to SPMG OLS and tSVD.
- PR #357: Removing FAISS requirement from README
- PR #362: Fix for matVecOp crashing on large input sizes
- PR #366: Index arithmetic issue fix with TxN_t class
- PR #376: Disabled kmeans tests since they are currently too sensitive (see #71)
- PR #380: Allow arbitrary data size on ingress for numba_utils.row_matrix
- PR #385: Fix for long import cuml time in containers and fix for setup_pip
- PR #630: Fixing a missing kneighbors in nearest neighbors python proxy

# cuML 0.5.1 (05 Feb 2019)

## Bug Fixes

- PR #189 Avoid using numpy via cimport to prevent ABI issues in Cython compilation


# cuML 0.5.0 (28 Jan 2019)

## New Features

- PR #66: OLS Linear Regression
- PR #44: Distance calculation ML primitives
- PR #69: Ridge (L2 Regularized) Linear Regression
- PR #103: Linear Kalman Filter
- PR #117: Pip install support
- PR #64: Device to device support from cuML device pointers into FAISS

## Improvements

- PR #56: Make OpenMP optional for building
- PR #67: Github issue templates
- PR #44: Refactored DBSCAN to use ML primitives
- PR #91: Pytest cleanup and sklearn toyset datasets based pytests for kmeans and dbscan
- PR #75: C++ example to use kmeans
- PR #117: Use cmake extension to find any zlib installed in system
- PR #94: Add cmake flag to set ABI compatibility
- PR #139: Move thirdparty submodules to root and add symlinks to new locations
- PR #151: Replace TravisCI testing and conda pkg builds with gpuCI
- PR #164: Add numba kernel for faster column to row major transform
- PR #114: Adding FAISS to cuml build

## Bug Fixes

- PR #48: CUDA 10 compilation warnings fix
- PR #51: Fixes to Dockerfile and docs for new build system
- PR #72: Fixes for GCC 7
- PR #96: Fix for kmeans stack overflow with high number of clusters
- PR #105: Fix for AttributeError in kmeans fit method
- PR #113: Removed old  glm python/cython files
- PR #118: Fix for AttributeError in kmeans predict method
- PR #125: Remove randomized solver option from PCA python bindings


# cuML 0.4.0 (05 Dec 2018)

## New Features

## Improvements

- PR #42: New build system: separation of libcuml.so and cuml python package
- PR #43: Added changelog.md

## Bug Fixes


# cuML 0.3.0 (30 Nov 2018)

## New Features

- PR #33: Added ability to call cuML algorithms using numpy arrays

## Improvements

- PR #24: Fix references of python package from cuML to cuml and start using versioneer for better versioning
- PR #40: Added support for refactored cuDF 0.3.0, updated Conda files
- PR #33: Major python test cleaning, all tests pass with cuDF 0.2.0 and 0.3.0. Preparation for new build system
- PR #34: Updated batch count calculation logic in DBSCAN
- PR #35: Beginning of DBSCAN refactor to use cuML mlprims and general improvements

## Bug Fixes

- PR #30: Fixed batch size bug in DBSCAN that caused crash. Also fixed various locations for potential integer overflows
- PR #28: Fix readthedocs build documentation
- PR #29: Fix pytests for cuml name change from cuML
- PR #33: Fixed memory bug that would cause segmentation faults due to numba releasing memory before it was used. Also fixed row major/column major bugs for different algorithms
- PR #36: Fix kmeans gtest to use device data
- PR #38: cuda\_free bug removed that caused google tests to sometimes pass and sometimes fail randomly
- PR #39: Updated cmake to correctly link with CUDA libraries, add CUDA runtime linking and include source files in compile target

# cuML 0.2.0 (02 Nov 2018)

## New Features

- PR #11: Kmeans algorithm added
- PR #7: FAISS KNN wrapper added
- PR #21: Added Conda install support

## Improvements

- PR #15: Added compatibility with cuDF (from prior pyGDF)
- PR #13: Added FAISS to Dockerfile
- PR #21: Added TravisCI build system for CI and Conda builds

## Bug Fixes

- PR #4: Fixed explained variance bug in TSVD
- PR #5: Notebook bug fixes and updated results


# cuML 0.1.0

Initial release including PCA, TSVD, DBSCAN, ml-prims and cython wrappers<|MERGE_RESOLUTION|>--- conflicted
+++ resolved
@@ -1,13 +1,9 @@
 # cuML 0.10.0 (Date TBD)
 
 ## New Features
-<<<<<<< HEAD
 - PR #1082: C++ benchmark tool for c++/CUDA code inside cuML
-=======
 - PR #1071: Selective eigen solver of cuSolver 
-
 - PR #1073: Updating RF wrappers to use FIL for GPU accelerated prediction
->>>>>>> 37b3bcc0
 
 ## Improvements
 - PR #961: High Peformance RF; HIST algo
