--- conflicted
+++ resolved
@@ -40,11 +40,8 @@
 - PR #1776: Refactoring pca/tsvd distributed
 - PR #1762: Update CuPy requirement to 7
 - PR #1768: C++: Different input and output types for add and subtract prims
-<<<<<<< HEAD
 - PR #1790: Add support for multiple seeding in k-means++
-=======
 - PR #1805: Adding new Dask cuda serializers to naive bayes + a trivial perf update
->>>>>>> ebd82045
 - PR #1812: C++: bench: UMAP benchmark cases added
 - PR #1795: Add capability to build CumlArray from bytearray/memoryview objects
 - PR #1824: C++: improving the performance of UMAP algo
