# cuML 0.17.0 (Date TBD)

## New Features

## Improvements
- PR #3077: Improve runtime for test_kmeans
- PR #3070: Speed up dask/test_datasets tests
- PR #3075: Speed up test_linear_model tests
- PR #3078: Speed up test_incremental_pca tests
- PR #2902: `matrix/matrix.cuh` in RAFT namespacing
- PR #2903: Moving linalg's gemm, gemv, transpose to RAFT namespaces
- PR #2905: `stats` prims `mean_center`, `sum` to RAFT namespaces
- PR #2904: Moving `linalg` basic math ops to RAFT namespaces
- PR #3000: Pin cmake policies to cmake 3.17 version, bump project version to 0.17
- PR #3083: Improving test_make_blobs testing time
- PR #2906: Moving `linalg` decomp to RAFT namespaces
- PR #2996: Removing the max_depth restriction for switching to the batched backend
- PR #3004: Remove Single Process Multi GPU (SPMG) code
- PR #3044: Move leftover `linalg` and `stats` to RAFT namespaces
- PR #3067: Deleting prims moved to RAFT and updating header paths
- PR #3074: Reducing dask coordinate descent test runtime
<<<<<<< HEAD
- PR #3088: More readable and robust FIL C++ test management
=======
- PR #3052: Speeding up MNMG KNN Cl&Re testing
- PR #3115: Speeding up MNMG UMAP testing
- PR #3112: Speed test_array
- PR #3111: Adding Cython to Code Coverage
>>>>>>> 25b29f55

## Bug Fixes
- PR #3065: Refactoring prims metrics function names from camelcase to underscore format
- PR #3033: Splitting ml metrics to individual files
- PR #3072: Fusing metrics and score directories in src_prims
- PR #3037: Avoid logging deadlock in multi-threaded C code
- PR #2983: Fix seeding of KISS99 RNG
- PR #3011: Fix unused initialize_embeddings parameter in Barnes-Hut t-SNE
- PR #3008: Check number of columns in check_array validator
- PR #3012: Increasing learning rate for SGD log loss and invscaling pytests
- PR #3021: Fix a hang in cuML RF experimental backend
- PR #3039: Update RF and decision tree parameter initializations in benchmark codes
- PR #3060: Speed up test suite `test_fil`
- PR #3061: Handle C++ exception thrown from FIL predict
- PR #3073: Update mathjax CDN URL for documentation
- PR #3062: Bumping xgboost version to match cuml version
- PR #3084: Fix artifacts in t-SNE results
- PR #3086: Reverting FIL Notebook Testing
- PR #3114: Fixed a typo in SVC's predict_proba AttributeError
- PR #3119: Fix memset args for benchmark 

# cuML 0.16.0 (Date TBD)

## New Features
- PR #2922: Install RAFT headers with cuML
- PR #2909: Update allgatherv for compatibility with latest RAFT
- PR #2677: Ability to export RF trees as JSON
- PR #2698: Distributed TF-IDF transformer
- PR #2476: Porter Stemmer
- PR #2789: Dask LabelEncoder
- PR #2152: add FIL C++ benchmark
- PR #2638: Improve cython build with custom `build_ext`
- PR #2866: Support XGBoost-style multiclass models (gradient boosted decision trees) in FIL C++
- PR #2874: Issue warning for degraded accuracy with float64 models in Treelite
- PR #2881: Introduces experimental batched backend for random forest
- PR #2916: Add SKLearn multi-class GBDT model support in FIL

## Improvements
- PR #2947: Add more warnings for accuracy degradation with 64-bit models
- PR #2873: Remove empty marker kernel code for NVTX markers
- PR #2796: Remove tokens of length 1 by default for text vectorizers
- PR #2741: Use rapids build packages in conda environments
- PR #2735: Update seed to random_state in random forest and associated tests
- PR #2739: Use cusparse_wrappers.h from RAFT
- PR #2729: Replace `cupy.sparse` with `cupyx.scipy.sparse`
- PR #2749: Correct docs for python version used in cuml_dev conda environment
- PR #2747: Adopting raft::handle_t and raft::comms::comms_t in cuML
- PR #2762: Fix broken links and provide minor edits to docs
- PR #2723: Support and enable convert_dtype in estimator predict
- PR #2758: Match sklearn's default n_components behavior for PCA
- PR #2770: Fix doxygen version during cmake
- PR #2766: Update default RandomForestRegressor score function to use r2
- PR #2775: Enablinbg mg gtests w/ raft mpi comms
- PR #2783: Add pytest that will fail when GPU IDs in Dask cluster are not unique
- PR #2784: Add SparseCumlArray container for sparse index/data arrays
- PR #2785: Add in cuML-specific dev conda dependencies
- PR #2778: Add README for FIL
- PR #2799: Reenable lightgbm test with lower (1%) proba accuracy
- PR #2800: Align cuML's spdlog version with RMM's
- PR #2824: Make data conversions warnings be debug level
- PR #2835: Rng prims, utils, and dependencies in RAFT
- PR #2541: Improve Documentation Examples and Source Linking
- PR #2837: Make the FIL node reorder loop more obvious
- PR #2849: make num_classes significant in FLOAT_SCALAR case
- PR #2792: Project flash (new build process) script changes
- PR #2850: Clean up unused params in paramsPCA
- PR #2871: Add timing function to utils
- PR #2863: in FIL, rename leaf_value_t enums to more descriptive
- PR #2867: improve stability of FIL benchmark measurements
- PR #2798: Add python tests for FIL multiclass classification of lightgbm models
- PR #2892: Update ci/local/README.md
- PR #2910: Adding Support for CuPy 8.x
- PR #2914: Add tests for XGBoost multi-class models in FIL
- PR #2622: Simplify tSNE perplexity search
- PR #2930: Pin libfaiss to <=1.6.3
- PR #2928: Updating Estimators Derived from Base for Consistency
- PR #2942: Adding `cuml.experimental` to the Docs
- PR #3010: Improve gpuCI Scripts

## Bug Fixes
- PR #2973: Allow data imputation for nan values
- PR #2982: Adjust kneighbors classifier test threshold to avoid intermittent failure
- PR #2885: Changing test target for NVTX wrapper test
- PR #2882: Allow import on machines without GPUs
- PR #2875: Bug fix to enable colorful NVTX markers
- PR #2744: Supporting larger number of classes in KNeighborsClassifier
- PR #2769: Remove outdated doxygen options for 1.8.20
- PR #2787: Skip lightgbm test for version 3 and above temporarily
- PR #2805: Retain index in stratified splitting for dataframes
- PR #2781: Use Python print to correctly redirect spdlogs when sys.stdout is changed
- PR #2787: Skip lightgbm test for version 3 and above temporarily
- PR #2813: Fix memory access in generation of non-row-major random blobs
- PR #2810: Update Rf MNMG threshold to prevent sporadic test failure
- PR #2808: Relax Doxygen version required in CMake to coincide with integration repo
- PR #2818: Fix parsing of singlegpu option in build command
- PR #2827: Force use of whole dataset when sample bootstrapping is disabled
- PR #2829: Fixing description for labels in docs and removing row number constraint from PCA xform/inverse_xform
- PR #2832: Updating stress tests that fail with OOM
- PR #2831: Removing repeated capture and parameter in lambda function
- PR #2847: Workaround for TSNE lockup, change caching preference.
- PR #2842: KNN index preprocessors were using incorrect n_samples
- PR #2848: Fix typo in Python docstring for UMAP
- PR #2856: Fix LabelEncoder for filtered input
- PR #2855: Updates for RMM being header only
- PR #2844: Fix for OPG KNN Classifier & Regressor
- PR #2880: Fix bugs in Auto-ARIMA when s==None
- PR #2877: TSNE exception for n_components > 2
- PR #2879: Update unit test for LabelEncoder on filtered input
- PR #2932: Marking KBinsDiscretizer pytests as xfail
- PR #2925: Fixing Owner Bug When Slicing CumlArray Objects
- PR #2931: Fix notebook error handling in gpuCI
- PR #2941: Fixing dask tsvd stress test failure
- PR #2943: Remove unused shuffle_features parameter
- PR #2940: Correcting labels meta dtype for `cuml.dask.make_classification`
- PR #2965: Notebooks update
- PR #2955: Fix for conftest for singlegpu build
- PR #2968: Remove shuffle_features from RF param names
- PR #2957: Fix ols test size for stability
- PR #2972: Upgrade Treelite to 0.93
- PR #2981: Prevent unguarded import of sklearn in SVC
- PR #2984: Fix GPU test scripts gcov error
- PR #2990: Reduce MNMG kneighbors regressor test threshold
- PR #2997: Changing ARIMA `get/set_params` to `get/set_fit_params`

# cuML 0.15.0 (Date TBD)

## New Features
- PR #2581: Added model persistence via joblib in each section of estimator_intro.ipynb
- PR #2554: Hashing Vectorizer and general vectorizer improvements
- PR #2240: Making Dask models pickleable
- PR #2267: CountVectorizer estimator
- PR #2261: Exposing new FAISS metrics through Python API
- PR #2287: Single-GPU TfidfTransformer implementation
- PR #2289: QR SVD solver for MNMG PCA
- PR #2312: column-major support for make_blobs
- PR #2172: Initial support for auto-ARIMA
- PR #2394: Adding cosine & correlation distance for KNN
- PR #2392: PCA can accept sparse inputs, and sparse prim for computing covariance
- PR #2465: Support pandas 1.0+
- PR #2550: Single GPU Target Encoder
- PR #2519: Precision recall curve using cupy
- PR #2500: Replace UMAP functionality dependency on nvgraph with RAFT Spectral Clustering
- PR #2502: cuML Implementation of `sklearn.metrics.pairwise_distances`
- PR #2520: TfidfVectorizer estimator
- PR #2211: MNMG KNN Classifier & Regressor
- PR #2461: Add KNN Sparse Output Functionality
- PR #2615: Incremental PCA
- PR #2594: Confidence intervals for ARIMA forecasts
- PR #2607: Add support for probability estimates in SVC
- PR #2618: SVM class and sample weights
- PR #2635: Decorator to generate docstrings with autodetection of parameters
- PR #2270: Multi class MNMG RF
- PR #2661: CUDA-11 support for single-gpu code
- PR #2322: Sparse FIL forests with 8-byte nodes
- PR #2675: Update conda recipes to support CUDA 11
- PR #2645: Add experimental, sklearn-based preprocessing

## Improvements
- PR #2336: Eliminate `rmm.device_array` usage
- PR #2262: Using fully shared PartDescriptor in MNMG decomposiition, linear models, and solvers
- PR #2310: Pinning ucx-py to 0.14 to make 0.15 CI pass
- PR #1945: enable clang tidy
- PR #2339: umap performance improvements
- PR #2308: Using fixture for Dask client to eliminate possiblity of not closing
- PR #2345: make C++ logger level definition to be the same as python layer
- PR #2329: Add short commit hash to conda package name
- PR #2362: Implement binary/multi-classification log loss with cupy
- PR #2363: Update threshold and make other changes for stress tests
- PR #2371: Updating MBSGD tests to use larger batches
- PR #2380: Pinning libcumlprims version to ease future updates
- PR #2405: Remove references to deprecated RMM headers.
- PR #2340: Import ARIMA in the root init file and fix the `test_fit_function` test
- PR #2408: Install meta packages for dependencies
- PR #2417: Move doc customization scripts to Jenkins
- PR #2427: Moving MNMG decomposition to cuml
- PR #2433: Add libcumlprims_mg to CMake
- PR #2420: Add and set convert_dtype default to True in estimator fit methods
- PR #2411: Refactor Mixin classes and use in classifier/regressor estimators
- PR #2442: fix setting RAFT_DIR from the RAFT_PATH env var
- PR #2469: Updating KNN c-api to document all arguments
- PR #2453: Add CumlArray to API doc
- PR #2440: Use Treelite Conda package
- PR #2403: Support for input and output type consistency in logistic regression predict_proba
- PR #2473: Add metrics.roc_auc_score to API docs. Additional readability and minor docs bug fixes
- PR #2468: Add `_n_features_in_` attribute to all single GPU estimators that implement fit
- PR #2489: Removing explicit FAISS build and adding dependency on libfaiss conda package
- PR #2480: Moving MNMG glm and solvers to cuml
- PR #2490: Moving MNMG KMeans to cuml
- PR #2483: Moving MNMG KNN to cuml
- PR #2492: Adding additional assertions to mnmg nearest neighbors pytests
- PR #2439: Update dask RF code to have print_detailed function
- PR #2431: Match output of classifier predict with target dtype
- PR #2237: Refactor RF cython code
- PR #2513: Fixing LGTM Analysis Issues
- PR #2099: Raise an error when float64 data is used with dask RF
- PR #2522: Renaming a few arguments in KNeighbors* to be more readable
- PR #2499: Provide access to `cuml.DBSCAN` core samples
- PR #2526: Removing PCA TSQR as a solver due to scalability issues
- PR #2536: Update conda upload versions for new supported CUDA/Python
- PR #2538: Remove Protobuf dependency
- PR #2553: Test pickle protocol 5 support
- PR #2570: Accepting single df or array input in train_test_split
- PR #2566: Remove deprecated cuDF from_gpu_matrix calls
- PR #2583: findpackage.cmake.in template for cmake dependencies
- PR #2577: Fully removing NVGraph dependency for CUDA 11 compatibility
- PR #2575: Speed up TfidfTransformer
- PR #2584: Removing dependency on sklearn's NotFittedError
- PR #2591: Generate benchmark datsets using `cuml.datasets`
- PR #2548: Fix limitation on number of rows usable with tSNE and refactor memory allocation
- PR #2589: including cuda-11 build fixes into raft
- PR #2599: Add Stratified train_test_split
- PR #2487: Set classes_ attribute during classifier fit
- PR #2605: Reduce memory usage in tSNE
- PR #2611: Adding building doxygen docs to gpu ci
- PR #2631: Enabling use of gtest conda package for build
- PR #2623: Fixing kmeans score() API to be compatible with Scikit-learn
- PR #2629: Add naive_bayes api docs
- PR #2643: 'dense' and 'sparse' values of `storage_type` for FIL
- PR #2691: Generic Base class attribute setter
- PR #2666: Update MBSGD documentation to mention that the model is experimental
- PR #2687: Update xgboost version to 1.2.0dev.rapidsai0.15
- PR #2684: CUDA 11 conda development environment yml and faiss patch
- PR #2648: Replace CNMeM with `rmm::mr::pool_memory_resource`.
- PR #2686: Improve SVM tests
- PR #2692: Changin LBFGS log level
- PR #2705: Add sum operator and base operator overloader functions to cumlarray
- PR #2701: Updating README + Adding ref to UMAP paper
- PR #2721: Update API docs
- PR #2730: Unpin cumlprims in conda recipes for release

## Bug Fixes
- PR #2369: Update RF code to fix set_params memory leak
- PR #2364: Fix for random projection
- PR #2373: Use Treelite Pip package in GPU testing
- PR #2376: Update documentation Links
- PR #2407: fixed batch count in DBScan for integer overflow case
- PR #2413: CumlArray and related methods updates to account for cuDF.Buffer contiguity update
- PR #2424: --singlegpu flag fix on build.sh script
- PR #2432: Using correct algo_name for UMAP in benchmark tests
- PR #2445: Restore access to coef_ property of Lasso
- PR #2441: Change p2p_enabled definition to work without ucx
- PR #2447: Drop `nvstrings`
- PR #2450: Update local build to use new gpuCI image
- PR #2454: Mark RF memleak test as XFAIL, because we can't detect memleak reliably
- PR #2455: Use correct field to store data type in `LabelEncoder.fit_transform`
- PR #2475: Fix typo in build.sh
- PR #2496: Fixing indentation for simulate_data in test_fil.py
- PR #2494: Set QN regularization strength consistent with scikit-learn
- PR #2486: Fix cupy input to kmeans init
- PR #2497: Changes to accomodate cuDF unsigned categorical changes
- PR #2209: Fix FIL benchmark for gpuarray-c input
- PR #2507: Import `treelite.sklearn`
- PR #2521: Fixing invalid smem calculation in KNeighborsCLassifier
- PR #2515: Increase tolerance for LogisticRegression test
- PR #2532: Updating doxygen in new MG headers
- PR #2521: Fixing invalid smem calculation in KNeighborsCLassifier
- PR #2515: Increase tolerance for LogisticRegression test
- PR #2545: Fix documentation of n_iter_without_progress in tSNE Python bindings
- PR #2543: Improve numerical stability of QN solver
- PR #2544: Fix Barnes-Hut tSNE not using specified post_learning_rate
- PR #2558: Disabled a long-running FIL test
- PR #2540: Update default value for n_epochs in UMAP to match documentation & sklearn API
- PR #2535: Fix issue with incorrect docker image being used in local build script
- PR #2542: Fix small memory leak in TSNE
- PR #2552: Fixed the length argument of updateDevice calls in RF test
- PR #2565: Fix cell allocation code to avoid loops in quad-tree. Prevent NaNs causing infinite descent
- PR #2563: Update scipy call for arima gradient test
- PR #2569: Fix for cuDF update
- PR #2508: Use keyword parameters in sklearn.datasets.make_* functions
- PR #2587: Attributes for estimators relying on solvers
- PR #2586: Fix SVC decision function data type
- PR #2573: Considering managed memory as device type on checking for KMeans
- PR #2574: Fixing include path in `tsvd_mg.pyx`
- PR #2506: Fix usage of CumlArray attributes on `cuml.common.base.Base`
- PR #2593: Fix inconsistency in train_test_split
- PR #2609: Fix small doxygen issues
- PR #2610: Remove cuDF tolist call
- PR #2613: Removing thresholds from kmeans score tests (SG+MG)
- PR #2616: Small test code fix for pandas dtype tests
- PR #2617: Fix floating point precision error in tSNE
- PR #2625: Update Estimator notebook to resolve errors
- PR #2634: singlegpu build option fixes
- PR #2641: [Breaking] Make `max_depth` in RF compatible with scikit-learn
- PR #2650: Make max_depth behave consistently for max_depth > 14
- PR #2651: AutoARIMA Python bug fix
- PR #2654: Fix for vectorizer concatenations
- PR #2655: Fix C++ RF predict function access of rows/samples array
- PR #2649: Cleanup sphinx doc warnings for 0.15
- PR #2668: Order conversion improvements to account for cupy behavior changes
- PR #2669: Revert PR 2655 Revert "Fixes C++ RF predict function"
- PR #2683: Fix incorrect "Bad CumlArray Use" error messages on test failures
- PR #2695: Fix debug build issue due to incorrect host/device method setup
- PR #2709: Fixing OneHotEncoder Overflow Error
- PR #2710: Fix SVC doc statement about predic_proba
- PR #2726: Return correct output type in QN
- PR #2711: Fix Dask RF failure intermittently
- PR #2718: Fix temp directory for py.test
- PR #2719: Set KNeighborsRegressor output dtype according to training target dtype
- PR #2720: Updates to outdated links
- PR #2722: Getting cuML covariance test passing w/ Cupy 7.8 & CUDA 11

# cuML 0.14.0 (03 Jun 2020)

## New Features
- PR #1994: Support for distributed OneHotEncoder
- PR #1892: One hot encoder implementation with cupy
- PR #1655: Adds python bindings for homogeneity score
- PR #1704: Adds python bindings for completeness score
- PR #1687: Adds python bindings for mutual info score
- PR #1980: prim: added a new write-only unary op prim
- PR #1867: C++: add logging interface support in cuML based spdlog
- PR #1902: Multi class inference in FIL C++ and importing multi-class forests from treelite
- PR #1906: UMAP MNMG
- PR #2067: python: wrap logging interface in cython
- PR #2083: Added dtype, order, and use_full_low_rank to MNMG `make_regression`
- PR #2074: SG and MNMG `make_classification`
- PR #2127: Added order to SG `make_blobs`, and switch from C++ to cupy based implementation
- PR #2057: Weighted k-means
- PR #2256: Add a `make_arima` generator
- PR #2245: ElasticNet, Lasso and Coordinate Descent MNMG
- PR #2242: Pandas input support with output as NumPy arrays by default
- PR #2551: Add cuML RF multiclass prediction using FIL from python
- PR #1728: Added notebook testing to gpuCI gpu build

## Improvements
- PR #1931: C++: enabled doxygen docs for all of the C++ codebase
- PR #1944: Support for dask_cudf.core.Series in _extract_partitions
- PR #1947: Cleaning up cmake
- PR #1927: Use Cython's `new_build_ext` (if available)
- PR #1946: Removed zlib dependency from cmake
- PR #1988: C++: cpp bench refactor
- PR #1873: Remove usage of nvstring and nvcat from LabelEncoder
- PR #1968: Update SVC SVR with cuML Array
- PR #1972: updates to our flow to use conda-forge's clang and clang-tools packages
- PR #1974: Reduce ARIMA testing time
- PR #1984: Enable Ninja build
- PR #1985: C++ UMAP parametrizable tests
- PR #2005: Adding missing algorithms to cuml benchmarks and notebook
- PR #2016: Add capability to setup.py and build.sh to fully clean all cython build files and artifacts
- PR #2044: A cuda-memcheck helper wrapper for devs
- PR #2018: Using `cuml.dask.part_utils.extract_partitions` and removing similar, duplicated code
- PR #2019: Enable doxygen build in our nightly doc build CI script
- PR #1996: Cythonize in parallel
- PR #2032: Reduce number of tests for MBSGD to improve CI running time
- PR #2031: Encapsulating UCX-py interactions in singleton
- PR #2029: Add C++ ARIMA log-likelihood benchmark
- PR #2085: Convert TSNE to use CumlArray
- PR #2051: Reduce the time required to run dask pca and dask tsvd tests
- PR #1981: Using CumlArray in kNN and DistributedDataHandler in dask kNN
- PR #2053: Introduce verbosity level in C++ layer instead of boolean `verbose` flag
- PR #2047: Make internal streams non-blocking w.r.t. NULL stream
- PR #2048: Random forest testing speedup
- PR #2058: Use CumlArray in Random Projection
- PR #2068: Updating knn class probabilities to use make_monotonic instead of binary search
- PR #2062: Adding random state to UMAP mnmg tests
- PR #2064: Speed-up K-Means test
- PR #2015: Renaming .h to .cuh in solver, dbscan and svm
- PR #2080: Improved import of sparse FIL forests from treelite
- PR #2090: Upgrade C++ build to C++14 standard
- PR #2089: CI: enabled cuda-memcheck on ml-prims unit-tests during nightly build
- PR #2128: Update Dask RF code to reduce the time required for GPU predict to run
- PR #2125: Build infrastructure to use RAFT
- PR #2131: Update Dask RF fit to use DistributedDataHandler
- PR #2055: Update the metrics notebook to use important cuML models
- PR #2095: Improved import of src_prims/utils.h, making it less ambiguous
- PR #2118: Updating SGD & mini-batch estimators to use CumlArray
- PR #2120: Speeding up dask RandomForest tests
- PR #1883: Use CumlArray in ARIMA
- PR #877: Adding definition of done criteria to wiki
- PR #2135: A few optimizations to UMAP fuzzy simplicial set
- PR #1914: Change the meaning of ARIMA's intercept to match the literature
- PR #2098: Renaming .h to .cuh in decision_tree, glm, pca
- PR #2150: Remove deprecated RMM calls in RMM allocator adapter
- PR #2146: Remove deprecated kalman filter
- PR #2151: Add pytest duration and pytest timeout
- PR #2156: Add Docker 19 support to local gpuci build
- PR #2178: Reduce duplicated code in RF
- PR #2124: Expand tutorial docs and sample notebook
- PR #2175: Allow CPU-only and dataset params for benchmark sweeps
- PR #2186: Refactor cython code to build OPG structs in common utils file
- PR #2180: Add fully single GPU singlegpu python build
- PR #2187: CMake improvements to manage conda environment dependencies
- PR #2185: Add has_sklearn function and use it in datasets/classification.
- PR #2193: Order-independent local shuffle in `cuml.dask.make_regression`
- PR #2204: Update python layer to use the logger interface
- PR #2184: Refoctor headers for holtwinters, rproj, tsvd, tsne, umap
- PR #2199: Remove unncessary notebooks
- PR #2195: Separating fit and transform calls in SG, MNMG PCA to save transform array memory consumption
- PR #2201: Re-enabling UMAP repro tests
- PR #2132: Add SVM C++ benchmarks
- PR #2196: Updates to benchmarks. Moving notebook
- PR #2208: Coordinate Descent, Lasso and ElasticNet CumlArray updates
- PR #2210: Updating KNN tests to evaluate multiple index partitions
- PR #2205: Use timeout to add 2 hour hard limit to dask tests
- PR #2212: Improve DBScan batch count / memory estimation
- PR #2213: Standardized include statements across all cpp source files, updated copyright on all modified files
- PR #2214: Remove utils folder and refactor to common folder
- PR #2220: Final refactoring of all src_prims header files following rules as specified in #1675
- PR #2225: input_to_cuml_array keep order option, test updates and cleanup
- PR #2244: Re-enable slow ARIMA tests as stress tests
- PR #2231: Using OPG structs from `cuml.common` in decomposition algorithms
- PR #2257: Update QN and LogisticRegression to use CumlArray
- PR #2259: Add CumlArray support to Naive Bayes
- PR #2252: Add benchmark for the Gram matrix prims
- PR #2263: Faster serialization for Treelite objects with RF
- PR #2264: Reduce build time for cuML by using make_blobs from libcuml++ interface
- PR #2269: Add docs targets to build.sh and fix python cuml.common docs
- PR #2271: Clarify doc for `_unique` default implementation in OneHotEncoder
- PR #2272: Add docs build.sh script to repository
- PR #2276: Ensure `CumlArray` provided `dtype` conforms
- PR #2281: Rely on cuDF's `Serializable` in `CumlArray`
- PR #2284: Reduce dataset size in SG RF notebook to reduce run time of sklearn
- PR #2285: Increase the threshold for elastic_net test in dask/test_coordinate_descent
- PR #2314: Update FIL default values, documentation and test
- PR #2316: 0.14 release docs additions and fixes
- PR #2320: Add prediction notes to RF docs
- PR #2323: Change verbose levels and parameter name to match Scikit-learn API
- PR #2324: Raise an error if n_bins > number of training samples in RF
- PR #2335: Throw a warning if treelite cannot be imported and `load_from_sklearn` is used

## Bug Fixes
- PR #1939: Fix syntax error in cuml.common.array
- PR #1941: Remove c++ cuda flag that was getting duplicated in CMake
- PR #1971: python: Correctly honor --singlegpu option and CUML_BUILD_PATH env variable
- PR #1969: Update libcumlprims to 0.14
- PR #1973: Add missing mg files for setup.py --singlegpu flag
- PR #1993: Set `umap_transform_reproducibility` tests to xfail
- PR #2004: Refactoring the arguments to `plant()` call
- PR #2017: Fixing memory issue in weak cc prim
- PR #2028: Skipping UMAP knn reproducibility tests until we figure out why its failing in CUDA 10.2
- PR #2024: Fixed cuda-memcheck errors with sample-without-replacement prim
- PR #1540: prims: support for custom math-type used for computation inside adjusted rand index prim
- PR #2077: dask-make blobs arguments to match sklearn
- PR #2059: Make all Scipy imports conditional
- PR #2078: Ignore negative cache indices in get_vecs
- PR #2084: Fixed cuda-memcheck errors with COO unit-tests
- PR #2087: Fixed cuda-memcheck errors with dispersion prim
- PR #2096: Fixed syntax error with nightly build command for memcheck unit-tests
- PR #2115: Fixed contingency matrix prim unit-tests for computing correct golden values
- PR #2107: Fix PCA transform
- PR #2109: input_to_cuml_array __cuda_array_interface__ bugfix
- PR #2117: cuDF __array__ exception small fixes
- PR #2139: CumlArray for adjusted_rand_score
- PR #2140: Returning self in fit model functions
- PR #2144: Remove GPU arch < 60 from CMake build
- PR #2153: Added missing namespaces to some Decision Tree files
- PR #2155: C++: fix doxygen build break
- PR #2161: Replacing depreciated bruteForceKnn
- PR #2162: Use stream in transpose prim
- PR #2165: Fit function test correction
- PR #2166: Fix handling of temp file in RF pickling
- PR #2176: C++: fix for adjusted rand index when input array is all zeros
- PR #2179: Fix clang tools version in libcuml recipe
- PR #2183: Fix RAFT in nightly package
- PR #2191: Fix placement of SVM parameter documentation and add examples
- PR #2212: Fix DBScan results (no propagation of labels through border points)
- PR #2215: Fix the printing of forest object
- PR #2217: Fix opg_utils naming to fix singlegpu build
- PR #2223: Fix bug in ARIMA C++ benchmark
- PR #2224: Temporary fix for CI until new Dask version is released
- PR #2228: Update to use __reduce_ex__ in CumlArray to override cudf.Buffer
- PR #2249: Fix bug in UMAP continuous target metrics
- PR #2258: Fix doxygen build break
- PR #2255: Set random_state for train_test_split function in dask RF
- PR #2275: Fix RF fit memory leak
- PR #2274: Fix parameter name verbose to verbosity in mnmg OneHotEncoder
- PR #2277: Updated cub repo path and branch name
- PR #2282: Fix memory leak in Dask RF concatenation
- PR #2301: Scaling KNN dask tests sample size with n GPUs
- PR #2293: Contiguity fixes for input_to_cuml_array and train_test_split
- PR #2295: Fix convert_to_dtype copy even with same dtype
- PR #2305: Fixed race condition in DBScan
- PR #2354: Fix broken links in README
- PR #2619: Explicitly skip raft test folder for pytest 6.0.0
- PR #2788: Set the minimum number of columns that can be sampled to 1 to fix 0 mem allocation error

# cuML 0.13.0 (31 Mar 2020)

## New Features
- PR #1777: Python bindings for entropy
- PR #1742: Mean squared error implementation with cupy
- PR #1817: Confusion matrix implementation with cupy (SNSG and MNMG)
- PR #1766: Mean absolute error implementation with cupy
- PR #1766: Mean squared log error implementation with cupy
- PR #1635: cuML Array shim and configurable output added to cluster methods
- PR #1586: Seasonal ARIMA
- PR #1683: cuml.dask make_regression
- PR #1689: Add framework for cuML Dask serializers
- PR #1709: Add `decision_function()` and `predict_proba()` for LogisticRegression
- PR #1714: Add `print_env.sh` file to gather important environment details
- PR #1750: LinearRegression CumlArray for configurable output
- PR #1814: ROC AUC score implementation with cupy
- PR #1767: Single GPU decomposition models configurable output
- PR #1646: Using FIL to predict in MNMG RF
- PR #1778: Make cuML Handle picklable
- PR #1738: cuml.dask refactor beginning and dask array input option for OLS, Ridge and KMeans
- PR #1874: Add predict_proba function to RF classifier
- PR #1815: Adding KNN parameter to UMAP
- PR #1978: Adding `predict_proba` function to dask RF

## Improvements
- PR #1644: Add `predict_proba()` for FIL binary classifier
- PR #1620: Pickling tests now automatically finds all model classes inheriting from cuml.Base
- PR #1637: Update to newer treelite version with XGBoost 1.0 compatibility
- PR #1632: Fix MBSGD models inheritance, they now inherits from cuml.Base
- PR #1628: Remove submodules from cuML
- PR #1755: Expose the build_treelite function for python
- PR #1649: Add the fil_sparse_format variable option to RF API
- PR #1647: storage_type=AUTO uses SPARSE for large models
- PR #1668: Update the warning statement thrown in RF when the seed is set but n_streams is not 1
- PR #1662: use of direct cusparse calls for coo2csr, instead of depending on nvgraph
- PR #1747: C++: dbscan performance improvements and cleanup
- PR #1697: Making trustworthiness batchable and using proper workspace
- PR #1721: Improving UMAP pytests
- PR #1717: Call `rmm_cupy_allocator` for CuPy allocations
- PR #1718: Import `using_allocator` from `cupy.cuda`
- PR #1723: Update RF Classifier to throw an exception for multi-class pickling
- PR #1726: Decorator to allocate CuPy arrays with RMM
- PR #1719: UMAP random seed reproducibility
- PR #1748: Test serializing `CumlArray` objects
- PR #1776: Refactoring pca/tsvd distributed
- PR #1762: Update CuPy requirement to 7
- PR #1768: C++: Different input and output types for add and subtract prims
- PR #1790: Add support for multiple seeding in k-means++
- PR #1805: Adding new Dask cuda serializers to naive bayes + a trivial perf update
- PR #1812: C++: bench: UMAP benchmark cases added
- PR #1795: Add capability to build CumlArray from bytearray/memoryview objects
- PR #1824: C++: improving the performance of UMAP algo
- PR #1816: Add ARIMA notebook
- PR #1856: Update docs for 0.13
- PR #1827: Add HPO demo Notebook
- PR #1825: `--nvtx` option in `build.sh`
- PR #1847: Update XGBoost version for CI
- PR #1837: Simplify cuML Array construction
- PR #1848: Rely on subclassing for cuML Array serialization
- PR #1866: Minimizing client memory pressure on Naive Bayes
- PR #1788: Removing complexity bottleneck in S-ARIMA
- PR #1873: Remove usage of nvstring and nvcat from LabelEncoder
- PR #1891: Additional improvements to naive bayes tree reduction

## Bug Fixes
- PR #1835 : Fix calling default RF Classification always
- PT #1904: replace cub sort
- PR #1833: Fix depth issue in shallow RF regression estimators
- PR #1770: Warn that KalmanFilter is deprecated
- PR #1775: Allow CumlArray to work with inputs that have no 'strides' in array interface
- PR #1594: Train-test split is now reproducible
- PR #1590: Fix destination directory structure for run-clang-format.py
- PR #1611: Fixing pickling errors for KNN classifier and regressor
- PR #1617: Fixing pickling issues for SVC and SVR
- PR #1634: Fix title in KNN docs
- PR #1627: Adding a check for multi-class data in RF classification
- PR #1654: Skip treelite patch if its already been applied
- PR #1661: Fix nvstring variable name
- PR #1673: Using struct for caching dlsym state in communicator
- PR #1659: TSNE - introduce 'convert_dtype' and refactor class attr 'Y' to 'embedding_'
- PR #1672: Solver 'svd' in Linear and Ridge Regressors when n_cols=1
- PR #1670: Lasso & ElasticNet - cuml Handle added
- PR #1671: Update for accessing cuDF Series pointer
- PR #1652: Support XGBoost 1.0+ models in FIL
- PR #1702: Fix LightGBM-FIL validation test
- PR #1701: test_score kmeans test passing with newer cupy version
- PR #1706: Remove multi-class bug from QuasiNewton
- PR #1699: Limit CuPy to <7.2 temporarily
- PR #1708: Correctly deallocate cuML handles in Cython
- PR #1730: Fixes to KF for test stability (mainly in CUDA 10.2)
- PR #1729: Fixing naive bayes UCX serialization problem in fit()
- PR #1749: bug fix rf classifier/regressor on seg fault in bench
- PR #1751: Updated RF documentation
- PR #1765: Update the checks for using RF GPU predict
- PR #1787: C++: unit-tests to check for RF accuracy. As well as a bug fix to improve RF accuracy
- PR #1793: Updated fil pyx to solve memory leakage issue
- PR #1810: Quickfix - chunkage in dask make_regression
- PR #1842: DistributedDataHandler not properly setting 'multiple'
- PR #1849: Critical fix in ARIMA initial estimate
- PR #1851: Fix for cuDF behavior change for multidimensional arrays
- PR #1852: Remove Thrust warnings
- PR #1868: Turning off IPC caching until it is fixed in UCX-py/UCX
- PR #1876: UMAP exponential decay parameters fix
- PR #1887: Fix hasattr for missing attributes on base models
- PR #1877: Remove resetting index in shuffling in train_test_split
- PR #1893: Updating UCX in comms to match current UCX-py
- PR #1888: Small train_test_split test fix
- PR #1899: Fix dask `extract_partitions()`, remove transformation as instance variable in PCA and TSVD and match sklearn APIs
- PR #1920: Temporarily raising threshold for UMAP reproducibility tests
- PR #1918: Create memleak fixture to skip memleak tests in CI for now
- PR #1926: Update batch matrix test margins
- PR #1925: Fix failing dask tests
- PR #1936: Update DaskRF regression test to xfail
- PR #1932: Isolating cause of make_blobs failure
- PR #1951: Dask Random forest regression CPU predict bug fix
- PR #1948: Adjust BatchedMargin margin and disable tests temporarily
- PR #1950: Fix UMAP test failure


# cuML 0.12.0 (04 Feb 2020)

## New Features
- PR #1483: prims: Fused L2 distance and nearest-neighbor prim
- PR #1494: bench: ml-prims benchmark
- PR #1514: bench: Fused L2 NN prim benchmark
- PR #1411: Cython side of MNMG OLS
- PR #1520: Cython side of MNMG Ridge Regression
- PR #1516: Suppor Vector Regression (epsilon-SVR)

## Improvements
- PR #1638: Update cuml/docs/README.md
- PR #1468: C++: updates to clang format flow to make it more usable among devs
- PR #1473: C++: lazy initialization of "costly" resources inside cumlHandle
- PR #1443: Added a new overloaded GEMM primitive
- PR #1489: Enabling deep trees using Gather tree builder
- PR #1463: Update FAISS submodule to 1.6.1
- PR #1488: Add codeowners
- PR #1432: Row-major (C-style) GPU arrays for benchmarks
- PR #1490: Use dask master instead of conda package for testing
- PR #1375: Naive Bayes & Distributed Naive Bayes
- PR #1377: Add GPU array support for FIL benchmarking
- PR #1493: kmeans: add tiling support for 1-NN computation and use fusedL2-1NN prim for L2 distance metric
- PR #1532: Update CuPy to >= 6.6 and allow 7.0
- PR #1528: Re-enabling KNN using dynamic library loading for UCX in communicator
- PR #1545: Add conda environment version updates to ci script
- PR #1541: Updates for libcudf++ Python refactor
- PR #1555: FIL-SKL, an SKLearn-based benchmark for FIL
- PR #1537: Improve pickling and scoring suppport for many models to support hyperopt
- PR #1551: Change custom kernel to cupy for col/row order transform
- PR #1533: C++: interface header file separation for SVM
- PR #1560: Helper function to allocate all new CuPy arrays with RMM memory management
- PR #1570: Relax nccl in conda recipes to >=2.4 (matching CI)
- PR #1578: Add missing function information to the cuML documenataion
- PR #1584: Add has_scipy utility function for runtime check
- PR #1583: API docs updates for 0.12
- PR #1591: Updated FIL documentation

## Bug Fixes
- PR #1470: Documentation: add make_regression, fix ARIMA section
- PR #1482: Updated the code to remove sklearn from the mbsgd stress test
- PR #1491: Update dev environments for 0.12
- PR #1512: Updating setup_cpu() in SpeedupComparisonRunner
- PR #1498: Add build.sh to code owners
- PR #1505: cmake: added correct dependencies for prims-bench build
- PR #1534: Removed TODO comment in create_ucp_listeners()
- PR #1548: Fixing umap extra unary op in knn graph
- PR #1547: Fixing MNMG kmeans score. Fixing UMAP pickling before fit(). Fixing UMAP test failures.
- PR #1557: Increasing threshold for kmeans score
- PR #1562: Increasing threshold even higher
- PR #1564: Fixed a typo in function cumlMPICommunicator_impl::syncStream
- PR #1569: Remove Scikit-learn exception and depedenncy in SVM
- PR #1575: Add missing dtype parameter in call to strides to order for CuPy 6.6 code path
- PR #1574: Updated the init file to include SVM
- PR #1589: Fixing the default value for RF and updating mnmg predict to accept cudf
- PR #1601: Fixed wrong datatype used in knn voting kernel

# cuML 0.11.0 (11 Dec 2019)

## New Features

- PR #1295: Cython side of MNMG PCA
- PR #1218: prims: histogram prim
- PR #1129: C++: Separate include folder for C++ API distribution
- PR #1282: OPG KNN MNMG Code (disabled for 0.11)
- PR #1242: Initial implementation of FIL sparse forests
- PR #1194: Initial ARIMA time-series modeling support.
- PR #1286: Importing treelite models as FIL sparse forests
- PR #1285: Fea minimum impurity decrease RF param
- PR #1301: Add make_regression to generate regression datasets
- PR #1322: RF pickling using treelite, protobuf and FIL
- PR #1332: Add option to cuml.dask make_blobs to produce dask array
- PR #1307: Add RF regression benchmark
- PR #1327: Update the code to build treelite with protobuf
- PR #1289: Add Python benchmarking support for FIL
- PR #1371: Cython side of MNMG tSVD
- PR #1386: Expose SVC decision function value

## Improvements
- PR #1170: Use git to clone subprojects instead of git submodules
- PR #1239: Updated the treelite version
- PR #1225: setup.py clone dependencies like cmake and correct include paths
- PR #1224: Refactored FIL to prepare for sparse trees
- PR #1249: Include libcuml.so C API in installed targets
- PR #1259: Conda dev environment updates and use libcumlprims current version in CI
- PR #1277: Change dependency order in cmake for better printing at compile time
- PR #1264: Add -s flag to GPU CI pytest for better error printing
- PR #1271: Updated the Ridge regression documentation
- PR #1283: Updated the cuMl docs to include MBSGD and adjusted_rand_score
- PR #1300: Lowercase parameter versions for FIL algorithms
- PR #1312: Update CuPy to version 6.5 and use conda-forge channel
- PR #1336: Import SciKit-Learn models into FIL
- PR #1314: Added options needed for ASVDb output (CUDA ver, etc.), added option
  to select algos
- PR #1335: Options to print available algorithms and datasets
  in the Python benchmark
- PR #1338: Remove BUILD_ABI references in CI scripts
- PR #1340: Updated unit tests to uses larger dataset
- PR #1351: Build treelite temporarily for GPU CI testing of FIL Scikit-learn
  model importing
- PR #1367: --test-split benchmark parameter for train-test split
- PR #1360: Improved tests for importing SciKit-Learn models into FIL
- PR #1368: Add --num-rows benchmark command line argument
- PR #1351: Build treelite temporarily for GPU CI testing of FIL Scikit-learn model importing
- PR #1366: Modify train_test_split to use CuPy and accept device arrays
- PR #1258: Documenting new MPI communicator for multi-node multi-GPU testing
- PR #1345: Removing deprecated should_downcast argument
- PR #1362: device_buffer in UMAP + Sparse prims
- PR #1376: AUTO value for FIL algorithm
- PR #1408: Updated pickle tests to delete the pre-pickled model to prevent pointer leakage
- PR #1357: Run benchmarks multiple times for CI
- PR #1382: ARIMA optimization: move functions to C++ side
- PR #1392: Updated RF code to reduce duplication of the code
- PR #1444: UCX listener running in its own isolated thread
- PR #1445: Improved performance of FIL sparse trees
- PR #1431: Updated API docs
- PR #1441: Remove unused CUDA conda labels
- PR #1439: Match sklearn 0.22 default n_estimators for RF and fix test errors
- PR #1461: Add kneighbors to API docs

## Bug Fixes
- PR #1281: Making rng.h threadsafe
- PR #1212: Fix cmake git cloning always running configure in subprojects
- PR #1261: Fix comms build errors due to cuml++ include folder changes
- PR #1267: Update build.sh for recent change of building comms in main CMakeLists
- PR #1278: Removed incorrect overloaded instance of eigJacobi
- PR #1302: Updates for numba 0.46
- PR #1313: Updated the RF tests to set the seed and n_streams
- PR #1319: Using machineName arg passed in instead of default for ASV reporting
- PR #1326: Fix illegal memory access in make_regression (bounds issue)
- PR #1330: Fix C++ unit test utils for better handling of differences near zero
- PR #1342: Fix to prevent memory leakage in Lasso and ElasticNet
- PR #1337: Fix k-means init from preset cluster centers
- PR #1354: Fix SVM gamma=scale implementation
- PR #1344: Change other solver based methods to create solver object in init
- PR #1373: Fixing a few small bugs in make_blobs and adding asserts to pytests
- PR #1361: Improve SMO error handling
- PR #1384: Lower expectations on batched matrix tests to prevent CI failures
- PR #1380: Fix memory leaks in ARIMA
- PR #1391: Lower expectations on batched matrix tests even more
- PR #1394: Warning added in svd for cuda version 10.1
- PR #1407: Resolved RF predict issues and updated RF docstring
- PR #1401: Patch for lbfgs solver for logistic regression with no l1 penalty
- PR #1416: train_test_split numba and rmm device_array output bugfix
- PR #1419: UMAP pickle tests are using wrong n_neighbors value for trustworthiness
- PR #1438: KNN Classifier to properly return Dataframe with Dataframe input
- PR #1425: Deprecate seed and use random_state similar to Scikit-learn in train_test_split
- PR #1458: Add joblib as an explicit requirement
- PR #1474: Defer knn mnmg to 0.12 nightly builds and disable ucx-py dependency

# cuML 0.10.0 (16 Oct 2019)

## New Features
- PR #1148: C++ benchmark tool for c++/CUDA code inside cuML
- PR #1071: Selective eigen solver of cuSolver
- PR #1073: Updating RF wrappers to use FIL for GPU accelerated prediction
- PR #1104: CUDA 10.1 support
- PR #1113: prims: new batched make-symmetric-matrix primitive
- PR #1112: prims: new batched-gemv primitive
- PR #855: Added benchmark tools
- PR #1149 Add YYMMDD to version tag for nightly conda packages
- PR #892: General Gram matrices prim
- PR #912: Support Vector Machine
- PR #1274: Updated the RF score function to use GPU predict

## Improvements
- PR #961: High Peformance RF; HIST algo
- PR #1028: Dockerfile updates after dir restructure. Conda env yaml to add statsmodels as a dependency
- PR #1047: Consistent OPG interface for kmeans, based on internal libcumlprims update
- PR #763: Add examples to train_test_split documentation
- PR #1093: Unified inference kernels for different FIL algorithms
- PR #1076: Paying off some UMAP / Spectral tech debt.
- PR #1086: Ensure RegressorMixin scorer uses device arrays
- PR #1110: Adding tests to use default values of parameters of the models
- PR #1108: input_to_host_array function in input_utils for input processing to host arrays
- PR #1114: K-means: Exposing useful params, removing unused params, proxying params in Dask
- PR #1138: Implementing ANY_RANK semantics on irecv
- PR #1142: prims: expose separate InType and OutType for unaryOp and binaryOp
- PR #1115: Moving dask_make_blobs to cuml.dask.datasets. Adding conversion to dask.DataFrame
- PR #1136: CUDA 10.1 CI updates
- PR #1135: K-means: add boundary cases for kmeans||, support finer control with convergence
- PR #1163: Some more correctness improvements. Better verbose printing
- PR #1165: Adding except + in all remaining cython
- PR #1186: Using LocalCUDACluster Pytest fixture
- PR #1173: Docs: Barnes Hut TSNE documentation
- PR #1176: Use new RMM API based on Cython
- PR #1219: Adding custom bench_func and verbose logging to cuml.benchmark
- PR #1247: Improved MNMG RF error checking

## Bug Fixes

- PR #1231: RF respect number of cuda streams from cuml handle
- PR #1230: Rf bugfix memleak in regression
- PR #1208: compile dbscan bug
- PR #1016: Use correct libcumlprims version in GPU CI
- PR #1040: Update version of numba in development conda yaml files
- PR #1043: Updates to accomodate cuDF python code reorganization
- PR #1044: Remove nvidia driver installation from ci/cpu/build.sh
- PR #991: Barnes Hut TSNE Memory Issue Fixes
- PR #1075: Pinning Dask version for consistent CI results
- PR #990: Barnes Hut TSNE Memory Issue Fixes
- PR #1066: Using proper set of workers to destroy nccl comms
- PR #1072: Remove pip requirements and setup
- PR #1074: Fix flake8 CI style check
- PR #1087: Accuracy improvement for sqrt/log in RF max_feature
- PR #1088: Change straggling numba python allocations to use RMM
- PR #1106: Pinning Distributed version to match Dask for consistent CI results
- PR #1116: TSNE CUDA 10.1 Bug Fixes
- PR #1132: DBSCAN Batching Bug Fix
- PR #1162: DASK RF random seed bug fix
- PR #1164: Fix check_dtype arg handling for input_to_dev_array
- PR #1171: SVM prediction bug fix
- PR #1177: Update dask and distributed to 2.5
- PR #1204: Fix SVM crash on Turing
- PR #1199: Replaced sprintf() with snprintf() in THROW()
- PR #1205: Update dask-cuda in yml envs
- PR #1211: Fixing Dask k-means transform bug and adding test
- PR #1236: Improve fix for SMO solvers potential crash on Turing
- PR #1251: Disable compiler optimization for CUDA 10.1 for distance prims
- PR #1260: Small bugfix for major conversion in input_utils
- PR #1276: Fix float64 prediction crash in test_random_forest

# cuML 0.9.0 (21 Aug 2019)

## New Features

- PR #894: Convert RF to treelite format
- PR #826: Jones transformation of params for ARIMA models timeSeries ml-prim
- PR #697: Silhouette Score metric ml-prim
- PR #674: KL Divergence metric ml-prim
- PR #787: homogeneity, completeness and v-measure metrics ml-prim
- PR #711: Mutual Information metric ml-prim
- PR #724: Entropy metric ml-prim
- PR #766: Expose score method based on inertia for KMeans
- PR #823: prims: cluster dispersion metric
- PR #816: Added inverse_transform() for LabelEncoder
- PR #789: prims: sampling without replacement
- PR #813: prims: Col major istance prim
- PR #635: Random Forest & Decision Tree Regression (Single-GPU)
- PR #819: Forest Inferencing Library (FIL)
- PR #829: C++: enable nvtx ranges
- PR #835: Holt-Winters algorithm
- PR #837: treelite for decision forest exchange format
- PR #871: Wrapper for FIL
- PR #870: make_blobs python function
- PR #881: wrappers for accuracy_score and adjusted_rand_score functions
- PR #840: Dask RF classification and regression
- PR #870: make_blobs python function
- PR #879: import of treelite models to FIL
- PR #892: General Gram matrices prim
- PR #883: Adding MNMG Kmeans
- PR #930: Dask RF
- PR #882: TSNE - T-Distributed Stochastic Neighbourhood Embedding
- PR #624: Internals API & Graph Based Dimensionality Reductions Callback
- PR #926: Wrapper for FIL
- PR #994: Adding MPI comm impl for testing / benchmarking MNMG CUDA
- PR #960: Enable using libcumlprims for MG algorithms/prims

## Improvements
- PR #822: build: build.sh update to club all make targets together
- PR #807: Added development conda yml files
- PR #840: Require cmake >= 3.14
- PR #832: Stateless Decision Tree and Random Forest API
- PR #857: Small modifications to comms for utilizing IB w/ Dask
- PR #851: Random forest Stateless API wrappers
- PR #865: High Performance RF
- PR #895: Pretty prints arguments!
- PR #920: Add an empty marker kernel for tracing purposes
- PR #915: syncStream added to cumlCommunicator
- PR #922: Random Forest support in FIL
- PR #911: Update headers to credit CannyLabs BH TSNE implementation
- PR #918: Streamline CUDA_REL environment variable
- PR #924: kmeans: updated APIs to be stateless, refactored code for mnmg support
- PR #950: global_bias support in FIL
- PR #773: Significant improvements to input checking of all classes and common input API for Python
- PR #957: Adding docs to RF & KMeans MNMG. Small fixes for release
- PR #965: Making dask-ml a hard dependency
- PR #976: Update api.rst for new 0.9 classes
- PR #973: Use cudaDeviceGetAttribute instead of relying on cudaDeviceProp object being passed
- PR #978: Update README for 0.9
- PR #1009: Fix references to notebooks-contrib
- PR #1015: Ability to control the number of internal streams in cumlHandle_impl via cumlHandle
- PR #1175: Add more modules to docs ToC

## Bug Fixes

- PR #923: Fix misshapen level/trend/season HoltWinters output
- PR #831: Update conda package dependencies to cudf 0.9
- PR #772: Add missing cython headers to SGD and CD
- PR #849: PCA no attribute trans_input_ transform bug fix
- PR #869: Removing incorrect information from KNN Docs
- PR #885: libclang installation fix for GPUCI
- PR #896: Fix typo in comms build instructions
- PR #921: Fix build scripts using incorrect cudf version
- PR #928: TSNE Stability Adjustments
- PR #934: Cache cudaDeviceProp in cumlHandle for perf reasons
- PR #932: Change default param value for RF classifier
- PR #949: Fix dtype conversion tests for unsupported cudf dtypes
- PR #908: Fix local build generated file ownerships
- PR #983: Change RF max_depth default to 16
- PR #987: Change default values for knn
- PR #988: Switch to exact tsne
- PR #991: Cleanup python code in cuml.dask.cluster
- PR #996: ucx_initialized being properly set in CommsContext
- PR #1007: Throws a well defined error when mutigpu is not enabled
- PR #1018: Hint location of nccl in build.sh for CI
- PR #1022: Using random_state to make K-Means MNMG tests deterministic
- PR #1034: Fix typos and formatting issues in RF docs
- PR #1052: Fix the rows_sample dtype to float

# cuML 0.8.0 (27 June 2019)

## New Features

- PR #652: Adjusted Rand Index metric ml-prim
- PR #679: Class label manipulation ml-prim
- PR #636: Rand Index metric ml-prim
- PR #515: Added Random Projection feature
- PR #504: Contingency matrix ml-prim
- PR #644: Add train_test_split utility for cuDF dataframes
- PR #612: Allow Cuda Array Interface, Numba inputs and input code refactor
- PR #641: C: Separate C-wrapper library build to generate libcuml.so
- PR #631: Add nvcategory based ordinal label encoder
- PR #681: Add MBSGDClassifier and MBSGDRegressor classes around SGD
- PR #705: Quasi Newton solver and LogisticRegression Python classes
- PR #670: Add test skipping functionality to build.sh
- PR #678: Random Forest Python class
- PR #684: prims: make_blobs primitive
- PR #673: prims: reduce cols by key primitive
- PR #812: Add cuML Communications API & consolidate Dask cuML

## Improvements

- PR #597: C++ cuML and ml-prims folder refactor
- PR #590: QN Recover from numeric errors
- PR #482: Introduce cumlHandle for pca and tsvd
- PR #573: Remove use of unnecessary cuDF column and series copies
- PR #601: Cython PEP8 cleanup and CI integration
- PR #596: Introduce cumlHandle for ols and ridge
- PR #579: Introduce cumlHandle for cd and sgd, and propagate C++ errors in cython level for cd and sgd
- PR #604: Adding cumlHandle to kNN, spectral methods, and UMAP
- PR #616: Enable clang-format for enforcing coding style
- PR #618: CI: Enable copyright header checks
- PR #622: Updated to use 0.8 dependencies
- PR #626: Added build.sh script, updated CI scripts and documentation
- PR #633: build: Auto-detection of GPU_ARCHS during cmake
- PR #650: Moving brute force kNN to prims. Creating stateless kNN API.
- PR #662: C++: Bulk clang-format updates
- PR #671: Added pickle pytests and correct pickling of Base class
- PR #675: atomicMin/Max(float, double) with integer atomics and bit flipping
- PR #677: build: 'deep-clean' to build.sh to clean faiss build as well
- PR #683: Use stateless c++ API in KNN so that it can be pickled properly
- PR #686: Use stateless c++ API in UMAP so that it can be pickled properly
- PR #695: prims: Refactor pairwise distance
- PR #707: Added stress test and updated documentation for RF
- PR #701: Added emacs temporary file patterns to .gitignore
- PR #606: C++: Added tests for host_buffer and improved device_buffer and host_buffer implementation
- PR #726: Updated RF docs and stress test
- PR #730: Update README and RF docs for 0.8
- PR #744: Random projections generating binomial on device. Fixing tests.
- PR #741: Update API docs for 0.8
- PR #754: Pickling of UMAP/KNN
- PR #753: Made PCA and TSVD picklable
- PR #746: LogisticRegression and QN API docstrings
- PR #820: Updating DEVELOPER GUIDE threading guidelines

## Bug Fixes
- PR #584: Added missing virtual destructor to deviceAllocator and hostAllocator
- PR #620: C++: Removed old unit-test files in ml-prims
- PR #627: C++: Fixed dbscan crash issue filed in 613
- PR #640: Remove setuptools from conda run dependency
- PR #646: Update link in contributing.md
- PR #649: Bug fix to LinAlg::reduce_rows_by_key prim filed in issue #648
- PR #666: fixes to gitutils.py to resolve both string decode and handling of uncommitted files
- PR #676: Fix template parameters in `bernoulli()` implementation.
- PR #685: Make CuPy optional to avoid nccl conda package conflicts
- PR #687: prims: updated tolerance for reduce_cols_by_key unit-tests
- PR #689: Removing extra prints from NearestNeighbors cython
- PR #718: Bug fix for DBSCAN and increasing batch size of sgd
- PR #719: Adding additional checks for dtype of the data
- PR #736: Bug fix for RF wrapper and .cu print function
- PR #547: Fixed issue if C++ compiler is specified via CXX during configure.
- PR #759: Configure Sphinx to render params correctly
- PR #762: Apply threshold to remove flakiness of UMAP tests.
- PR #768: Fixing memory bug from stateless refactor
- PR #782: Nearest neighbors checking properly whether memory should be freed
- PR #783: UMAP was using wrong size for knn computation
- PR #776: Hotfix for self.variables in RF
- PR #777: Fix numpy input bug
- PR #784: Fix jit of shuffle_idx python function
- PR #790: Fix rows_sample input type for RF
- PR #793: Fix for dtype conversion utility for numba arrays without cupy installed
- PR #806: Add a seed for sklearn model in RF test file
- PR #843: Rf quantile fix

# cuML 0.7.0 (10 May 2019)

## New Features

- PR #405: Quasi-Newton GLM Solvers
- PR #277: Add row- and column-wise weighted mean primitive
- PR #424: Add a grid-sync struct for inter-block synchronization
- PR #430: Add R-Squared Score to ml primitives
- PR #463: Add matrix gather to ml primitives
- PR #435: Expose cumlhandle in cython + developer guide
- PR #455: Remove default-stream arguement across ml-prims and cuML
- PR #375: cuml cpp shared library renamed to libcuml++.so
- PR #460: Random Forest & Decision Trees (Single-GPU, Classification)
- PR #491: Add doxygen build target for ml-prims
- PR #505: Add R-Squared Score to python interface
- PR #507: Add coordinate descent for lasso and elastic-net
- PR #511: Add a minmax ml-prim
- PR #516: Added Trustworthiness score feature
- PR #520: Add local build script to mimic gpuCI
- PR #503: Add column-wise matrix sort primitive
- PR #525: Add docs build script to cuML
- PR #528: Remove current KMeans and replace it with a new single GPU implementation built using ML primitives

## Improvements

- PR #481: Refactoring Quasi-Newton to use cumlHandle
- PR #467: Added validity check on cumlHandle_t
- PR #461: Rewrote permute and added column major version
- PR #440: README updates
- PR #295: Improve build-time and the interface e.g., enable bool-OutType, for distance()
- PR #390: Update docs version
- PR #272: Add stream parameters to cublas and cusolver wrapper functions
- PR #447: Added building and running mlprims tests to CI
- PR #445: Lower dbscan memory usage by computing adjacency matrix directly
- PR #431: Add support for fancy iterator input types to LinAlg::reduce_rows_by_key
- PR #394: Introducing cumlHandle API to dbscan and add example
- PR #500: Added CI check for black listed CUDA Runtime API calls
- PR #475: exposing cumlHandle for dbscan from python-side
- PR #395: Edited the CONTRIBUTING.md file
- PR #407: Test files to run stress, correctness and unit tests for cuml algos
- PR #512: generic copy method for copying buffers between device/host
- PR #533: Add cudatoolkit conda dependency
- PR #524: Use cmake find blas and find lapack to pass configure options to faiss
- PR #527: Added notes on UMAP differences from reference implementation
- PR #540: Use latest release version in update-version CI script
- PR #552: Re-enable assert in kmeans tests with xfail as needed
- PR #581: Add shared memory fast col major to row major function back with bound checks
- PR #592: More efficient matrix copy/reverse methods
- PR #721: Added pickle tests for DBSCAN and Random Projections

## Bug Fixes

- PR #334: Fixed segfault in `ML::cumlHandle_impl::destroyResources`
- PR #349: Developer guide clarifications for cumlHandle and cumlHandle_impl
- PR #398: Fix CI scripts to allow nightlies to be uploaded
- PR #399: Skip PCA tests to allow CI to run with driver 418
- PR #422: Issue in the PCA tests was solved and CI can run with driver 418
- PR #409: Add entry to gitmodules to ignore build artifacts
- PR #412: Fix for svdQR function in ml-prims
- PR #438: Code that depended on FAISS was building everytime.
- PR #358: Fixed an issue when switching streams on MLCommon::device_buffer and MLCommon::host_buffer
- PR #434: Fixing bug in CSR tests
- PR #443: Remove defaults channel from ci scripts
- PR #384: 64b index arithmetic updates to the kernels inside ml-prims
- PR #459: Fix for runtime library path of pip package
- PR #464: Fix for C++11 destructor warning in qn
- PR #466: Add support for column-major in LinAlg::*Norm methods
- PR #465: Fixing deadlock issue in GridSync due to consecutive sync calls
- PR #468: Fix dbscan example build failure
- PR #470: Fix resource leakage in Kalman filter python wrapper
- PR #473: Fix gather ml-prim test for change in rng uniform API
- PR #477: Fixes default stream initialization in cumlHandle
- PR #480: Replaced qn_fit() declaration with #include of file containing definition to fix linker error
- PR #495: Update cuDF and RMM versions in GPU ci test scripts
- PR #499: DEVELOPER_GUIDE.md: fixed links and clarified ML::detail::streamSyncer example
- PR #506: Re enable ml-prim tests in CI
- PR #508: Fix for an error with default argument in LinAlg::meanSquaredError
- PR #519: README.md Updates and adding BUILD.md back
- PR #526: Fix the issue of wrong results when fit and transform of PCA are called separately
- PR #531: Fixing missing arguments in updateDevice() for RF
- PR #543: Exposing dbscan batch size through cython API and fixing broken batching
- PR #551: Made use of ZLIB_LIBRARIES consistent between ml_test and ml_mg_test
- PR #557: Modified CI script to run cuML tests before building mlprims and removed lapack flag
- PR #578: Updated Readme.md to add lasso and elastic-net
- PR #580: Fixing cython garbage collection bug in KNN
- PR #577: Use find libz in prims cmake
- PR #594: fixed cuda-memcheck mean_center test failures


# cuML 0.6.1 (09 Apr 2019)

## Bug Fixes

- PR #462 Runtime library path fix for cuML pip package


# cuML 0.6.0 (22 Mar 2019)

## New Features

- PR #249: Single GPU Stochastic Gradient Descent for linear regression, logistic regression, and linear svm with L1, L2, and elastic-net penalties.
- PR #247: Added "proper" CUDA API to cuML
- PR #235: NearestNeighbors MG Support
- PR #261: UMAP Algorithm
- PR #290: NearestNeighbors numpy MG Support
- PR #303: Reusable spectral embedding / clustering
- PR #325: Initial support for single process multi-GPU OLS and tSVD
- PR #271: Initial support for hyperparameter optimization with dask for many models

## Improvements

- PR #144: Dockerfile update and docs for LinearRegression and Kalman Filter.
- PR #168: Add /ci/gpu/build.sh file to cuML
- PR #167: Integrating full-n-final ml-prims repo inside cuml
- PR #198: (ml-prims) Removal of *MG calls + fixed a bug in permute method
- PR #194: Added new ml-prims for supporting LASSO regression.
- PR #114: Building faiss C++ api into libcuml
- PR #64: Using FAISS C++ API in cuML and exposing bindings through cython
- PR #208: Issue ml-common-3: Math.h: swap thrust::for_each with binaryOp,unaryOp
- PR #224: Improve doc strings for readable rendering with readthedocs
- PR #209: Simplify README.md, move build instructions to BUILD.md
- PR #218: Fix RNG to use given seed and adjust RNG test tolerances.
- PR #225: Support for generating random integers
- PR #215: Refactored LinAlg::norm to Stats::rowNorm and added Stats::colNorm
- PR #234: Support for custom output type and passing index value to main_op in *Reduction kernels
- PR #230: Refactored the cuda_utils header
- PR #236: Refactored cuml python package structure to be more sklearn like
- PR #232: Added reduce_rows_by_key
- PR #246: Support for 2 vectors in the matrix vector operator
- PR #244: Fix for single GPU OLS and Ridge to support one column training data
- PR #271: Added get_params and set_params functions for linear and ridge regression
- PR #253: Fix for issue #250-reduce_rows_by_key failed memcheck for small nkeys
- PR #269: LinearRegression, Ridge Python docs update and cleaning
- PR #322: set_params updated
- PR #237: Update build instructions
- PR #275: Kmeans use of faster gpu_matrix
- PR #288: Add n_neighbors to NearestNeighbors constructor
- PR #302: Added FutureWarning for deprecation of current kmeans algorithm
- PR #312: Last minute cleanup before release
- PR #315: Documentation updating and enhancements
- PR #330: Added ignored argument to pca.fit_transform to map to sklearn's implemenation
- PR #342: Change default ABI to ON
- PR #572: Pulling DBSCAN components into reusable primitives


## Bug Fixes

- PR #193: Fix AttributeError in PCA and TSVD
- PR #211: Fixing inconsistent use of proper batch size calculation in DBSCAN
- PR #202: Adding back ability for users to define their own BLAS
- PR #201: Pass CMAKE CUDA path to faiss/configure script
- PR #200 Avoid using numpy via cimport in KNN
- PR #228: Bug fix: LinAlg::unaryOp with 0-length input
- PR #279: Removing faiss-gpu references in README
- PR #321: Fix release script typo
- PR #327: Update conda requirements for version 0.6 requirements
- PR #352: Correctly calculating numpy chunk sizing for kNN
- PR #345: Run python import as part of package build to trigger compilation
- PR #347: Lowering memory usage of kNN.
- PR #355: Fixing issues with very large numpy inputs to SPMG OLS and tSVD.
- PR #357: Removing FAISS requirement from README
- PR #362: Fix for matVecOp crashing on large input sizes
- PR #366: Index arithmetic issue fix with TxN_t class
- PR #376: Disabled kmeans tests since they are currently too sensitive (see #71)
- PR #380: Allow arbitrary data size on ingress for numba_utils.row_matrix
- PR #385: Fix for long import cuml time in containers and fix for setup_pip
- PR #630: Fixing a missing kneighbors in nearest neighbors python proxy

# cuML 0.5.1 (05 Feb 2019)

## Bug Fixes

- PR #189 Avoid using numpy via cimport to prevent ABI issues in Cython compilation


# cuML 0.5.0 (28 Jan 2019)

## New Features

- PR #66: OLS Linear Regression
- PR #44: Distance calculation ML primitives
- PR #69: Ridge (L2 Regularized) Linear Regression
- PR #103: Linear Kalman Filter
- PR #117: Pip install support
- PR #64: Device to device support from cuML device pointers into FAISS

## Improvements

- PR #56: Make OpenMP optional for building
- PR #67: Github issue templates
- PR #44: Refactored DBSCAN to use ML primitives
- PR #91: Pytest cleanup and sklearn toyset datasets based pytests for kmeans and dbscan
- PR #75: C++ example to use kmeans
- PR #117: Use cmake extension to find any zlib installed in system
- PR #94: Add cmake flag to set ABI compatibility
- PR #139: Move thirdparty submodules to root and add symlinks to new locations
- PR #151: Replace TravisCI testing and conda pkg builds with gpuCI
- PR #164: Add numba kernel for faster column to row major transform
- PR #114: Adding FAISS to cuml build

## Bug Fixes

- PR #48: CUDA 10 compilation warnings fix
- PR #51: Fixes to Dockerfile and docs for new build system
- PR #72: Fixes for GCC 7
- PR #96: Fix for kmeans stack overflow with high number of clusters
- PR #105: Fix for AttributeError in kmeans fit method
- PR #113: Removed old  glm python/cython files
- PR #118: Fix for AttributeError in kmeans predict method
- PR #125: Remove randomized solver option from PCA python bindings


# cuML 0.4.0 (05 Dec 2018)

## New Features

## Improvements

- PR #42: New build system: separation of libcuml.so and cuml python package
- PR #43: Added changelog.md

## Bug Fixes


# cuML 0.3.0 (30 Nov 2018)

## New Features

- PR #33: Added ability to call cuML algorithms using numpy arrays

## Improvements

- PR #24: Fix references of python package from cuML to cuml and start using versioneer for better versioning
- PR #40: Added support for refactored cuDF 0.3.0, updated Conda files
- PR #33: Major python test cleaning, all tests pass with cuDF 0.2.0 and 0.3.0. Preparation for new build system
- PR #34: Updated batch count calculation logic in DBSCAN
- PR #35: Beginning of DBSCAN refactor to use cuML mlprims and general improvements

## Bug Fixes

- PR #30: Fixed batch size bug in DBSCAN that caused crash. Also fixed various locations for potential integer overflows
- PR #28: Fix readthedocs build documentation
- PR #29: Fix pytests for cuml name change from cuML
- PR #33: Fixed memory bug that would cause segmentation faults due to numba releasing memory before it was used. Also fixed row major/column major bugs for different algorithms
- PR #36: Fix kmeans gtest to use device data
- PR #38: cuda\_free bug removed that caused google tests to sometimes pass and sometimes fail randomly
- PR #39: Updated cmake to correctly link with CUDA libraries, add CUDA runtime linking and include source files in compile target

# cuML 0.2.0 (02 Nov 2018)

## New Features

- PR #11: Kmeans algorithm added
- PR #7: FAISS KNN wrapper added
- PR #21: Added Conda install support

## Improvements

- PR #15: Added compatibility with cuDF (from prior pyGDF)
- PR #13: Added FAISS to Dockerfile
- PR #21: Added TravisCI build system for CI and Conda builds

## Bug Fixes

- PR #4: Fixed explained variance bug in TSVD
- PR #5: Notebook bug fixes and updated results


# cuML 0.1.0

Initial release including PCA, TSVD, DBSCAN, ml-prims and cython wrappers<|MERGE_RESOLUTION|>--- conflicted
+++ resolved
@@ -19,14 +19,11 @@
 - PR #3044: Move leftover `linalg` and `stats` to RAFT namespaces
 - PR #3067: Deleting prims moved to RAFT and updating header paths
 - PR #3074: Reducing dask coordinate descent test runtime
-<<<<<<< HEAD
 - PR #3088: More readable and robust FIL C++ test management
-=======
 - PR #3052: Speeding up MNMG KNN Cl&Re testing
 - PR #3115: Speeding up MNMG UMAP testing
 - PR #3112: Speed test_array
 - PR #3111: Adding Cython to Code Coverage
->>>>>>> 25b29f55
 
 ## Bug Fixes
 - PR #3065: Refactoring prims metrics function names from camelcase to underscore format
