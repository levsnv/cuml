/*
 * Copyright (c) 2019-2021, NVIDIA CORPORATION.
 *
 * Licensed under the Apache License, Version 2.0 (the "License");
 * you may not use this file except in compliance with the License.
 * You may obtain a copy of the License at
 *
 *     http://www.apache.org/licenses/LICENSE-2.0
 *
 * Unless required by applicable law or agreed to in writing, software
 * distributed under the License is distributed on an "AS IS" BASIS,
 * WITHOUT WARRANTIES OR CONDITIONS OF ANY KIND, either express or implied.
 * See the License for the specific language governing permissions and
 * limitations under the License.
 */

#include <cuml/fil/fil.h>

#include <cuml/tree/algo_helper.h>
#include <treelite/c_api.h>
#include <treelite/tree.h>
#include <cuml/common/logger.hpp>
#include <cuml/ensemble/randomforest.hpp>
#include <utility>
#include "benchmark.cuh"

namespace ML {
namespace Bench {
namespace fil {

struct Params {
  DatasetParams data;
  RegressionParams blobs;
  ModelHandle model;
  ML::fil::storage_type_t storage;
  ML::fil::algo_t algo;
  RF_params rf;
  int predict_repetitions;
};

class FIL : public RegressionFixture<float> {
  typedef RegressionFixture<float> Base;

 public:
  FIL(const std::string& name, const Params& p)
  /*
        fitting to linear combinations in "y" normally yields trees that check
        values of all significant columns, as well as their linear
        combinations in "X". During inference, the exact threshold
        values do not affect speed. The distribution of column popularity does
        not affect speed barring lots of uninformative columns in succession.
        Hence, this method represents real datasets well enough for both
        classification and regression.
      */
  : RegressionFixture<float>(name, p.data, p.blobs),
    model(p.model),
    p_rest(p) {}

  static void regression_to_classification(float* y, int nrows, int nclasses,
                                           cudaStream_t stream) {
    raft::linalg::unaryOp(
      y, y, nrows,
      [=] __device__(float a) {
        return float(lroundf(fabsf(a) * 1000. * nclasses) % nclasses);
      },
      stream);
  }

 protected:
  void runBenchmark(::benchmark::State& state) override {
    if (!params.rowMajor) {
      state.SkipWithError("FIL only supports row-major inputs");
    }
    if (params.nclasses > 1) {
      // convert regression ranges into [0..nclasses-1]
      regression_to_classification(data.y, params.nrows, params.nclasses,
                                   stream);
    }
    // create model
    ML::RandomForestRegressorF rf_model;
    auto* mPtr = &rf_model;
    mPtr->trees = nullptr;
    size_t train_nrows = std::min(params.nrows, 1000);
    fit(*handle, mPtr, data.X, train_nrows, params.ncols, data.y, p_rest.rf);
    CUDA_CHECK(cudaStreamSynchronize(stream));

    ML::build_treelite_forest(&model, &rf_model, params.ncols,
                              params.nclasses > 1 ? 2 : 1);
    ML::fil::treelite_params_t tl_params = {
      .algo = p_rest.algo,
      .output_class = params.nclasses > 1,  // cuML RF forest
      .threshold = 1.f / params.nclasses,   //Fixture::DatasetParams
      .storage_type = p_rest.storage,
<<<<<<< HEAD
      .blocks_per_sm = 8,
      .threads_per_tree = 1,
      .n_items = 0};
=======
      .blocks_per_sm = 0,
      .pforest_shape_str = nullptr};
>>>>>>> 47d59115
    ML::fil::from_treelite(*handle, &forest, model, &tl_params);

    // only time prediction
    this->loopOnState(state, [this]() {
      // Dataset<D, L> allocates y assuming one output value per input row,
      // so not supporting predict_proba yet
      for (int i = 0; i < p_rest.predict_repetitions; i++) {
        ML::fil::predict(*this->handle, this->forest, this->data.y,
                         this->data.X, this->params.nrows, false);
      }
    });
  }

  void allocateBuffers(const ::benchmark::State& state) override {
    Base::allocateBuffers(state);
  }

  void deallocateBuffers(const ::benchmark::State& state) override {
    ML::fil::free(*handle, forest);
    Base::deallocateBuffers(state);
  }

 private:
  ML::fil::forest_t forest;
  ModelHandle model;
  Params p_rest;
};

struct FilBenchParams {
  int nrows;
  int ncols;
  int nclasses;
  int max_depth;
  int ntrees;
  ML::fil::storage_type_t storage;
  ML::fil::algo_t algo;
};

std::vector<Params> getInputs() {
  std::vector<Params> out;
  Params p;
  p.data.rowMajor = true;
  p.blobs = {
    .n_informative = -1,   // Just a placeholder value, anyway changed below
    .effective_rank = -1,  // Just a placeholder value, anyway changed below
    .bias = 0.f,
    .tail_strength = 0.1,
    .noise = 0.01,
    .shuffle = false,
    .seed = 12345ULL};

  p.rf = set_rf_params(10,                 /*max_depth */
                       (1 << 20),          /* max_leaves */
                       1.f,                /* max_features */
                       32,                 /* n_bins */
                       1,                  /* split_algo */
                       3,                  /* min_samples_leaf */
                       3,                  /* min_samples_split */
                       0.0f,               /* min_impurity_decrease */
                       true,               /* bootstrap_features */
                       true,               /* bootstrap */
                       1,                  /* n_trees */
                       1.f,                /* max_samples */
                       1234ULL,            /* seed */
                       ML::CRITERION::MSE, /* split_criterion */
                       false,              /* quantile_per_tree */
                       8,                  /* n_streams */
                       false,              /* use_experimental_backend */
                       128                 /* max_batch_size */
  );

  using ML::fil::algo_t;
  using ML::fil::storage_type_t;
  std::vector<FilBenchParams> var_params = {
    {(int)1e6, 28, 2, 10, 700, storage_type_t::DENSE, algo_t::BATCH_TREE_REORG}, // higgs
    {(int)1e6, 2000, 2, 9, 700, storage_type_t::DENSE, algo_t::BATCH_TREE_REORG}, // epsilon
    {(int)1e6, 968, 2, 8, 700, storage_type_t::DENSE, algo_t::BATCH_TREE_REORG}, // bosch numeric
    {(int)1e6, 2000, 2, 9, 700, storage_type_t::DENSE, algo_t::BATCH_TREE_REORG}, // covtype (here: binary)
    {(int)1e6, 90, 1, 10, 700, storage_type_t::DENSE, algo_t::BATCH_TREE_REORG}, // year (regression)
    };
  for (auto& i : var_params) {
    p.data.nrows = i.nrows;
    p.data.ncols = i.ncols;
    p.blobs.n_informative = i.ncols / 3;
    p.blobs.effective_rank = i.ncols / 3;
    p.data.nclasses = i.nclasses;
    p.rf.tree_params.max_depth = i.max_depth;
    p.rf.n_trees = i.ntrees;
    p.storage = i.storage;
    p.algo = i.algo;
    p.predict_repetitions = 10;
    out.push_back(p);
  }
  return out;
}

ML_BENCH_REGISTER(Params, FIL, "", getInputs());

}  // end namespace fil
}  // end namespace Bench
}  // end namespace ML<|MERGE_RESOLUTION|>--- conflicted
+++ resolved
@@ -86,19 +86,17 @@
 
     ML::build_treelite_forest(&model, &rf_model, params.ncols,
                               params.nclasses > 1 ? 2 : 1);
+    char shape[500];
     ML::fil::treelite_params_t tl_params = {
       .algo = p_rest.algo,
       .output_class = params.nclasses > 1,  // cuML RF forest
       .threshold = 1.f / params.nclasses,   //Fixture::DatasetParams
       .storage_type = p_rest.storage,
-<<<<<<< HEAD
       .blocks_per_sm = 8,
       .threads_per_tree = 1,
-      .n_items = 0};
-=======
-      .blocks_per_sm = 0,
-      .pforest_shape_str = nullptr};
->>>>>>> 47d59115
+      .n_items = 0,
+      .pforest_shape_str = &shape};
+    std::cout << shape;
     ML::fil::from_treelite(*handle, &forest, model, &tl_params);
 
     // only time prediction
