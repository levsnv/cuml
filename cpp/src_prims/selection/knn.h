--- conflicted
+++ resolved
@@ -315,63 +315,7 @@
     translations);
 }
 
-<<<<<<< HEAD
-/**
- * @brief Binary tree recursion for finding a label in the unique_labels array.
- * This provides a good middle-ground between having to create a new
- * labels array just to map non-monotonically increasing labels, or
- * the alternative, which is having to search over O(n) space for the labels
- * array in each thread. This is going to cause warp divergence of log(n)
- * per iteration.
- * @param unique_labels array of unique labels
- * @param n_labels number of unique labels
- * @param target_val the label value to search for in unique_labels
- */
-template <typename IdxType = int>
-__device__ int label_binary_search(IdxType *unique_labels, IdxType n_labels,
-                                   IdxType target_val) {
-  int out_label_idx = -1;
-
-  int level = 1;
-  int cur_break_idx = round(n_labels / (2.0 * level));
-  while (out_label_idx == -1) {
-    int cur_cached_label = unique_labels[cur_break_idx];
-
-    // If we found our label, terminate
-    if (cur_cached_label == target_val) {
-      return cur_break_idx;
-
-      // check left neighbor
-    } else if (cur_break_idx > 0 &&
-               unique_labels[cur_break_idx - 1] == target_val) {
-      return cur_break_idx - 1;
-
-      // check right neighbor
-    } else if (cur_break_idx < n_labels - 1 &&
-               unique_labels[cur_break_idx + 1] == target_val) {
-      return cur_break_idx + 1;
-
-      // traverse
-    } else {
-      level += 1;
-
-      int subtree = round(n_labels / (2.0 * level));
-      if (target_val < cur_cached_label) {
-        // take left subtree
-        cur_break_idx -= subtree;
-      } else {
-        // take right subtree
-        cur_break_idx += subtree;
-      }
-    }
-  }
-  return -1;
-}
-
 template <typename OutType = float, bool precomp_lbls = false>
-=======
-template <typename OutType = float>
->>>>>>> c17e1365
 __global__ void class_probs_kernel(OutType *out, const int64_t *knn_indices,
                                    const int *labels, int n_uniq_labels,
                                    size_t n_labels, size_t n_samples,
@@ -384,7 +328,6 @@
   if (row >= n_samples) return;
 
   for (int j = 0; j < n_neighbors; j++) {
-<<<<<<< HEAD
     int out_label;
     if (precomp_lbls) {
       out_label = labels[i + j];
@@ -392,20 +335,7 @@
       int64_t neighbor_idx = knn_indices[i + j];
       out_label = labels[neighbor_idx];
     }
-
-    // Trading off warp divergence in the outputs so that we don't
-    // need to copy / modify the label memory to do these mappings.
-    // Found a middle-ground between between using shared memory
-    // for the mappings.
-    int out_label_idx =
-      label_binary_search(label_cache, n_uniq_labels, out_label);
-
-    int out_idx = row * n_uniq_labels + out_label_idx;
-=======
-    int64_t neighbor_idx = knn_indices[i + j];
-    int out_label = labels[neighbor_idx];
     int out_idx = row * n_uniq_labels + out_label;
->>>>>>> c17e1365
     out[out_idx] += n_neigh_inv;
   }
 }
@@ -503,21 +433,15 @@
      * Build array of class probability arrays from
      * knn_indices and labels
      */
-<<<<<<< HEAD
-    int smem = sizeof(int) * n_labels;
-    class_probs_kernel<float, precomp_lbls><<<grid, blk, smem, stream>>>(
-      out[i], knn_indices, y[i], uniq_labels[i], n_labels, n_rows, k);
-=======
     device_buffer<int> y_normalized(allocator, stream, n_labels);
     MLCommon::Label::make_monotonic(y_normalized.data(), y[i], n_labels,
                                     stream);
     MLCommon::LinAlg::unaryOp<int>(
       y_normalized.data(), y_normalized.data(), n_labels,
       [] __device__(int input) { return input - 1; }, stream);
-    class_probs_kernel<<<grid, blk, 0, stream>>>(
+    class_probs_kernel<float, precomp_lbls><<<grid, blk, 0, stream>>>(
       out[i], knn_indices, y_normalized.data(), n_unique_labels, n_labels,
       n_rows, k);
->>>>>>> c17e1365
     CUDA_CHECK(cudaPeekAtLastError());
   }
 }
@@ -546,15 +470,9 @@
  */
 template <int TPB_X = 32, bool precomp_lbls = false>
 void knn_classify(int *out, const int64_t *knn_indices, std::vector<int *> &y,
-<<<<<<< HEAD
-                  size_t n_rows, int k, std::vector<int *> &uniq_labels,
-                  std::vector<int> &n_unique,
-                  std::shared_ptr<deviceAllocator> allocator,
-=======
                   size_t n_labels, size_t n_rows, int k,
                   std::vector<int *> &uniq_labels, std::vector<int> &n_unique,
                   std::shared_ptr<deviceAllocator> &allocator,
->>>>>>> c17e1365
                   cudaStream_t user_stream, cudaStream_t *int_streams = nullptr,
                   int n_int_streams = 0) {
   std::vector<float *> probs;
@@ -580,15 +498,10 @@
    * Note: Since class_probs will use the same round robin strategy for distributing
    * work to the streams, we don't need to explicitly synchronize the streams here.
    */
-<<<<<<< HEAD
-  class_probs<precomp_lbls>(probs, knn_indices, y, n_rows, k, uniq_labels,
-                            n_unique, allocator, user_stream, int_streams,
-                            n_int_streams);
-=======
-
-  class_probs(probs, knn_indices, y, n_labels, n_rows, k, uniq_labels, n_unique,
-              allocator, user_stream, int_streams, n_int_streams);
->>>>>>> c17e1365
+
+  class_probs<precomp_lbls>(probs, knn_indices, y, n_labels, n_rows, k,
+                            uniq_labels, n_unique, allocator, user_stream,
+                            int_streams, n_int_streams);
 
   dim3 grid(MLCommon::ceildiv(n_rows, (size_t)TPB_X), 1, 1);
   dim3 blk(TPB_X, 1, 1);
