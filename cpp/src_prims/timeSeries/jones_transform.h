/*
 * Copyright (c) 2019, NVIDIA CORPORATION.
 *
 * Licensed under the Apache License, Version 2.0 (the "License");
 * you may not use this file except in compliance with the License.
 * You may obtain a copy of the License at
 *
 *     http://www.apache.org/licenses/LICENSE-2.0
 *
 * Unless required by applicable law or agreed to in writing, software
 * distributed under the License is distributed on an "AS IS" BASIS,
 * WITHOUT WARRANTIES OR CONDITIONS OF ANY KIND, either express or implied.
 * See the License for the specific language governing permissions and
 * limitations under the License.
 */
/**
* @file jones_transform.h
* @brief Transforms params to induce stationarity/invertability.
<<<<<<< HEAD
* reference: Jones(1980)
=======
* reference: Jones(1980) 
>>>>>>> 1e467119
*/

#include <math.h>
#include "common/cuml_allocator.hpp"
#include "common/device_buffer.hpp"
#include "cuda_utils.h"
#include "linalg/unary_op.h"

namespace MLCommon {

namespace TimeSeries {

/**
* @brief Lambda to map to the partial autocorrelation
*
* @tparam Type: Data type of the input 
* @param in: the input to the functional mapping
* @return : the Partial autocorrelation (ie, tanh(in/2))
*/
template <typename Type>
struct PAC {
  HDI Type operator()(Type in) { return myTanh(in / 2); }
};

/**
 * @brief kernel to perform jones inverse transformation on the autoregressive params
 * @tparam DataT: type of the params
 * @tparam P_VALUE: p-paramter for the batch of ARIMA(p,q,d) models
 * @tparam IdxT: type of indexing
 * @tparam BLOCK_DIM_X: number of threads in block in x dimension
 * @tparam BLOCK_DIM_Y: number of threads in block in y dimension
 * @param newParams: pointer to the memory where the new params are to be stored, which is also where the initial mapped input is stored
 * @param batchSize: number of models in a batch
 */
template <typename DataT, int P_VALUE, typename IdxT, int BLOCK_DIM_X,
          int BLOCK_DIM_Y>
__global__ void ar_param_invtransform_kernel(DataT* newParams, IdxT batchSize) {
  //calculating the index of the model that the coefficients belong to
  IdxT modelIndex = threadIdx.x + ((IdxT)blockIdx.x * blockDim.x);

  DataT tmp[P_VALUE];
  DataT myNewParams[P_VALUE];

  if (modelIndex < batchSize) {
    //populating the local memory with the global memory

#pragma unroll
    for (int i = 0; i < P_VALUE; ++i) {
      tmp[i] = newParams[modelIndex * P_VALUE + i];
      myNewParams[i] = tmp[i];
    }

    for (int j = P_VALUE - 1; j > 0; --j) {
      DataT a = myNewParams[j];

      for (int k = 0; k < j; ++k) {
        tmp[k] = (myNewParams[k] + a * myNewParams[j - k - 1]) / (1 - (a * a));
      }

      for (int iter = 0; iter < j; ++iter) {
        myNewParams[iter] = tmp[iter];
      }
    }

#pragma unroll
    for (int i = 0; i < P_VALUE; ++i) {
      newParams[modelIndex * P_VALUE + i] = 2 * myATanh(myNewParams[i]);
    }
  }
}

/**
 * @brief kernel to perform jones inverse transformation on the moving average params
 * @tparam DataT: type of the params
 * @tparam Q_VALUE: q-paramter for the batch of ARIMA(p,d,q) models
 * @tparam IdxT: type of indexing
 * @tparam BLOCK_DIM_X: number of threads in block in x dimension
 * @tparam BLOCK_DIM_Y: number of threads in block in y dimension
 * @param newParams: pointer to the memory where the new params are to be stored, which is also where the initial mapped input is stored
 * @param batchSize: number of models in a batch
 */
template <typename DataT, int Q_VALUE, typename IdxT, int BLOCK_DIM_X,
          int BLOCK_DIM_Y>
__global__ void ma_param_invtransform_kernel(DataT* newParams, IdxT batchSize) {
  //calculating the index of the model that the coefficients belong to
  IdxT modelIndex = threadIdx.x + ((IdxT)blockIdx.x * blockDim.x);
  IdxT k, j;

  DataT tmp[Q_VALUE];
  DataT myNewParams[Q_VALUE];

  if (modelIndex < batchSize) {
    //populating the local memory with the global memory

#pragma unroll
    for (k = 0; k < Q_VALUE; ++k) {
      tmp[k] = newParams[modelIndex * Q_VALUE + k];
      myNewParams[k] = tmp[k];
    }

    for (j = Q_VALUE - 1; j > 0; --j) {
      DataT b = myNewParams[j];

      for (k = 0; k < j; ++k) {
        tmp[k] = (myNewParams[k] - b * myNewParams[j - k - 1]) / (1 - (b * b));
      }

      for (k = 0; k < j; ++k) {
        myNewParams[k] = tmp[k];
      }
    }

#pragma unroll
    for (k = 0; k < Q_VALUE; ++k) {
      newParams[modelIndex * Q_VALUE + k] = 2 * myATanh(myNewParams[k]);
    }
  }
}

/**
 * @brief kernel to perform jones transformation on the autoregressive params
 * @tparam DataT: type of the params
 * @tparam P_VALUE: p-paramter for the batch of ARIMA(p,d,q) models
 * @tparam IdxT: type of indexing
 * @tparam BLOCK_DIM_X: number of threads in block in x dimension
 * @tparam BLOCK_DIM_Y: number of threads in block in y dimension
 * @param newParams: pointer to the memory where the new params are to be stored, which is also where the initial mapped input is stored
 * @param batchSize: number of models in a batch
 */
template <typename DataT, int P_VALUE, typename IdxT, int BLOCK_DIM_X,
          int BLOCK_DIM_Y>
__global__ void ar_param_transform_kernel(DataT* newParams, IdxT batchSize) {
  //calculating the index of the model that the coefficients belong to
  IdxT modelIndex = threadIdx.x + ((IdxT)blockIdx.x * blockDim.x);

  DataT tmp[P_VALUE];
  DataT myNewParams[P_VALUE];

  if (modelIndex < batchSize) {
    //populating the local memory with the global memory

#pragma unroll
    for (int i = 0; i < P_VALUE; ++i) {
      tmp[i] = newParams[modelIndex * P_VALUE + i];
      myNewParams[i] = tmp[i];
    }

    for (int j = 1; j < P_VALUE; ++j) {
      DataT a = myNewParams[j];

      for (int k = 0; k < j; ++k) {
        tmp[k] -= a * myNewParams[j - k - 1];
      }

      for (int iter = 0; iter < j; ++iter) {
        myNewParams[iter] = tmp[iter];
      }
    }

#pragma unroll
    for (int i = 0; i < P_VALUE; ++i) {
      newParams[modelIndex * P_VALUE + i] = myNewParams[i];
    }
  }
}

/**
 * @brief kernel to perform jones transformation on the moving average params
 * @tparam DataT: type of the params
 * @tparam Q_VALUE: q-paramter for the batch of ARIMA(p,d,q) models
 * @tparam IdxT: type of indexing
 * @tparam BLOCK_DIM_X: number of threads in block in x dimension
 * @tparam BLOCK_DIM_Y: number of threads in block in y dimension
 * @param newParams: pointer to the memory where the new params are to be stored, which is also where the initial mapped input is stored
 * @param batchSize: number of models in a batch
 */
template <typename DataT, int Q_VALUE, typename IdxT, int BLOCK_DIM_X,
          int BLOCK_DIM_Y>
__global__ void ma_param_transform_kernel(DataT* newParams, IdxT batchSize) {
  //calculating the index of the model that the coefficients belong to
  IdxT modelIndex = threadIdx.x + ((IdxT)blockIdx.x * blockDim.x);

  DataT tmp[Q_VALUE];
  DataT myNewParams[Q_VALUE];

  if (modelIndex < batchSize) {
    //populating the local memory with the global memory
#pragma unroll
    for (int i = 0; i < Q_VALUE; ++i) {
      tmp[i] = newParams[modelIndex * Q_VALUE + i];
      myNewParams[i] = tmp[i];
    }

    for (int j = 1; j < Q_VALUE; ++j) {
      DataT a = myNewParams[j];

      for (int k = 0; k < j; ++k) {
        tmp[k] += a * myNewParams[j - k - 1];
      }

#pragma unroll
      for (int iter = 0; iter < j; ++iter) {
        myNewParams[iter] = tmp[iter];
      }
    }

    for (int i = 0; i < Q_VALUE; ++i) {
      newParams[modelIndex * Q_VALUE + i] = myNewParams[i];
    }
  }
}

/**
* @brief Host Function to batchwise transform the autoregressive coefficients according to "jone's (1980)" transformation 
*
* @param params: 2D array where each row represents the AR coefficients of a particular model
* @param batchSize: the number of models in a batch (number of rows in params)
* @param pValue: the number of coefficients per model (basically number of columns in params)
* @param newParams: the transformed params (output)
* @param allocator: object that takes care of temporary device memory allocation of type std::shared_ptr<MLCommon::deviceAllocator>
* @param stream: the cudaStream object
*/
template <typename DataT, typename IdxT = int>
void ar_param_transform(const DataT* params, IdxT batchSize, IdxT pValue,
                        DataT* newParams,
                        std::shared_ptr<MLCommon::deviceAllocator> allocator,
                        cudaStream_t stream) {
  ASSERT(batchSize >= 1 && pValue >= 1, "not defined!");

  IdxT nElements = batchSize * pValue;

  //elementWise transforming the params matrix
  LinAlg::unaryOp(newParams, params, nElements, PAC<DataT>(), stream);

  //setting the kernel configuration
  static const int BLOCK_DIM_Y = 1, BLOCK_DIM_X = 256;
  dim3 numThreadsPerBlock(BLOCK_DIM_X, BLOCK_DIM_Y);
  dim3 numBlocks(ceildiv<int>(batchSize, numThreadsPerBlock.x), 1);

  //calling the kernel
  switch (pValue) {
    case 1:
      ar_param_transform_kernel<DataT, 1, IdxT, BLOCK_DIM_X, BLOCK_DIM_Y>
        <<<numBlocks, numThreadsPerBlock, 0, stream>>>(newParams, batchSize);
      break;
    case 2:
      ar_param_transform_kernel<DataT, 2, IdxT, BLOCK_DIM_X, BLOCK_DIM_Y>
        <<<numBlocks, numThreadsPerBlock, 0, stream>>>(newParams, batchSize);
      break;
    case 3:
      ar_param_transform_kernel<DataT, 3, IdxT, BLOCK_DIM_X, BLOCK_DIM_Y>
        <<<numBlocks, numThreadsPerBlock, 0, stream>>>(newParams, batchSize);
      break;
    case 4:
      ar_param_transform_kernel<DataT, 4, IdxT, BLOCK_DIM_X, BLOCK_DIM_Y>
        <<<numBlocks, numThreadsPerBlock, 0, stream>>>(newParams, batchSize);
      break;
    default:
      ASSERT(false, "Unsupported pValue '%d'!", pValue);
  }

  CUDA_CHECK(cudaPeekAtLastError());
}

/**
* @brief Host Function to batchwise transform the autoregressive coefficients according to "jone's (1980)" transformation 
*
* @param params: 2D array where each row represents the AR coefficients of a particular model
* @param batchSize: the number of models in a batch (number of rows in params)
* @param pValue: the number of coefficients per model (basically number of columns in params)
* @param newParams: the transformed params (output)
* @param allocator: object that takes care of temporary device memory allocation of type std::shared_ptr<MLCommon::deviceAllocator>
* @param stream: the cudaStream object
*/
template <typename DataT, typename IdxT = int>
void ar_param_inverse_transform(
  const DataT* params, IdxT batchSize, IdxT pValue, DataT* newParams,
  std::shared_ptr<MLCommon::deviceAllocator> allocator, cudaStream_t stream) {
  ASSERT(batchSize >= 1 && pValue >= 1, "not defined!");

  IdxT nElements = batchSize * pValue;

  //elementWise transforming the params matrix
  copy(newParams, params, (size_t)nElements, stream);

  //setting the kernel configuration
  static const int BLOCK_DIM_Y = 1, BLOCK_DIM_X = 256;
  dim3 numThreadsPerBlock(BLOCK_DIM_X, BLOCK_DIM_Y);
  dim3 numBlocks(ceildiv<int>(batchSize, numThreadsPerBlock.x), 1);

  //calling the kernel
  switch (pValue) {
    case 1:
      ar_param_invtransform_kernel<DataT, 1, IdxT, BLOCK_DIM_X, BLOCK_DIM_Y>
        <<<numBlocks, numThreadsPerBlock, 0, stream>>>(newParams, batchSize);
      break;
    case 2:
      ar_param_invtransform_kernel<DataT, 2, IdxT, BLOCK_DIM_X, BLOCK_DIM_Y>
        <<<numBlocks, numThreadsPerBlock, 0, stream>>>(newParams, batchSize);
      break;
    case 3:
      ar_param_invtransform_kernel<DataT, 3, IdxT, BLOCK_DIM_X, BLOCK_DIM_Y>
        <<<numBlocks, numThreadsPerBlock, 0, stream>>>(newParams, batchSize);
      break;
    case 4:
      ar_param_invtransform_kernel<DataT, 4, IdxT, BLOCK_DIM_X, BLOCK_DIM_Y>
        <<<numBlocks, numThreadsPerBlock, 0, stream>>>(newParams, batchSize);
      break;
    default:
      ASSERT(false, "Unsupported pValue '%d'!", pValue);
  }

  CUDA_CHECK(cudaPeekAtLastError());
}

/**
* @brief Host Function to batchwise transform the moving average coefficients according to "jone's (1980)" transformation 
*
* @param params: 2D array where each row represents the MA coefficients of a particular model
* @param batchSize: the number of models in a batch (number of rows in params)
* @param qValue: the number of coefficients per model (basically number of columns in params)
* @param newParams: the transformed params (output)
* @param allocator: object that takes care of temporary device memory allocation of type std::shared_ptr<MLCommon::deviceAllocator>
* @param stream: the cudaStream object
*/
template <typename DataT, typename IdxT = int>
void ma_param_transform(const DataT* params, IdxT batchSize, IdxT qValue,
                        DataT* newParams,
                        std::shared_ptr<MLCommon::deviceAllocator> allocator,
                        cudaStream_t stream) {
  ASSERT(batchSize >= 1 && qValue >= 1, "not defined!");

  IdxT nElements = batchSize * qValue;

  //elementWise transforming the params matrix
  LinAlg::unaryOp(newParams, params, nElements, PAC<DataT>(), stream);

  //setting the kernel configuration
  static const int BLOCK_DIM_Y = 1, BLOCK_DIM_X = 256;
  dim3 numThreadsPerBlock(BLOCK_DIM_X, BLOCK_DIM_Y);
  dim3 numBlocks(ceildiv<int>(batchSize, numThreadsPerBlock.x), 1);

  //calling the kernel
  switch (qValue) {
    case 1:
      ma_param_transform_kernel<DataT, 1, IdxT, BLOCK_DIM_X, BLOCK_DIM_Y>
        <<<numBlocks, numThreadsPerBlock, 0, stream>>>(newParams, batchSize);
      break;
    case 2:
      ma_param_transform_kernel<DataT, 2, IdxT, BLOCK_DIM_X, BLOCK_DIM_Y>
        <<<numBlocks, numThreadsPerBlock, 0, stream>>>(newParams, batchSize);
      break;
    case 3:
      ma_param_transform_kernel<DataT, 3, IdxT, BLOCK_DIM_X, BLOCK_DIM_Y>
        <<<numBlocks, numThreadsPerBlock, 0, stream>>>(newParams, batchSize);
      break;
    case 4:
      ma_param_transform_kernel<DataT, 4, IdxT, BLOCK_DIM_X, BLOCK_DIM_Y>
        <<<numBlocks, numThreadsPerBlock, 0, stream>>>(newParams, batchSize);
      break;
    default:
      ASSERT(false, "Unsupported qValue '%d'!", qValue);
  }

  CUDA_CHECK(cudaPeekAtLastError());
}

/**
* @brief Host Function to batchwise inverse transform the moving average coefficients according to "jone's (1980)" transformation 
*
* @param params: 2D array where each row represents the transformed MA coefficients of a transformed model
* @param batchSize: the number of models in a batch (number of rows in params)
* @param qValue: the number of coefficients per model (basically number of columns in params)
* @param newParams: the inverse transformed params (output)
* @param allocator: object that takes care of temporary device memory allocation of type std::shared_ptr<MLCommon::deviceAllocator>
* @param stream: the cudaStream object
*/
template <typename DataT, typename IdxT = int>
void ma_param_inverse_transform(
  const DataT* params, IdxT batchSize, IdxT qValue, DataT* newParams,
  std::shared_ptr<MLCommon::deviceAllocator> allocator, cudaStream_t stream) {
  ASSERT(batchSize >= 1 && qValue >= 1, "not defined!");

  IdxT nElements = batchSize * qValue;

  //copying contents
  copy(newParams, params, (size_t)nElements, stream);

  //setting the kernel configuration
  static const int BLOCK_DIM_Y = 1, BLOCK_DIM_X = 256;
  dim3 numThreadsPerBlock(BLOCK_DIM_X, BLOCK_DIM_Y);
  dim3 numBlocks(ceildiv<int>(batchSize, numThreadsPerBlock.x), 1);

  //calling the kernel
  switch (qValue) {
    case 1:
      ma_param_invtransform_kernel<DataT, 1, IdxT, BLOCK_DIM_X, BLOCK_DIM_Y>
        <<<numBlocks, numThreadsPerBlock, 0, stream>>>(newParams, batchSize);
      break;
    case 2:
      ma_param_invtransform_kernel<DataT, 2, IdxT, BLOCK_DIM_X, BLOCK_DIM_Y>
        <<<numBlocks, numThreadsPerBlock, 0, stream>>>(newParams, batchSize);
      break;
    case 3:
      ma_param_invtransform_kernel<DataT, 3, IdxT, BLOCK_DIM_X, BLOCK_DIM_Y>
        <<<numBlocks, numThreadsPerBlock, 0, stream>>>(newParams, batchSize);
      break;
    case 4:
      ma_param_invtransform_kernel<DataT, 4, IdxT, BLOCK_DIM_X, BLOCK_DIM_Y>
        <<<numBlocks, numThreadsPerBlock, 0, stream>>>(newParams, batchSize);
      break;
    default:
      ASSERT(false, "Unsupported qValue '%d'!", qValue);
  }

  CUDA_CHECK(cudaPeekAtLastError());
}

};  //end namespace TimeSeries
};  //end namespace MLCommon
<|MERGE_RESOLUTION|>--- conflicted
+++ resolved
@@ -1,443 +1,440 @@
-/*
- * Copyright (c) 2019, NVIDIA CORPORATION.
- *
- * Licensed under the Apache License, Version 2.0 (the "License");
- * you may not use this file except in compliance with the License.
- * You may obtain a copy of the License at
- *
- *     http://www.apache.org/licenses/LICENSE-2.0
- *
- * Unless required by applicable law or agreed to in writing, software
- * distributed under the License is distributed on an "AS IS" BASIS,
- * WITHOUT WARRANTIES OR CONDITIONS OF ANY KIND, either express or implied.
- * See the License for the specific language governing permissions and
- * limitations under the License.
- */
-/**
-* @file jones_transform.h
-* @brief Transforms params to induce stationarity/invertability.
-<<<<<<< HEAD
-* reference: Jones(1980)
-=======
-* reference: Jones(1980) 
->>>>>>> 1e467119
-*/
-
-#include <math.h>
-#include "common/cuml_allocator.hpp"
-#include "common/device_buffer.hpp"
-#include "cuda_utils.h"
-#include "linalg/unary_op.h"
-
-namespace MLCommon {
-
-namespace TimeSeries {
-
-/**
-* @brief Lambda to map to the partial autocorrelation
-*
-* @tparam Type: Data type of the input 
-* @param in: the input to the functional mapping
-* @return : the Partial autocorrelation (ie, tanh(in/2))
-*/
-template <typename Type>
-struct PAC {
-  HDI Type operator()(Type in) { return myTanh(in / 2); }
-};
-
-/**
- * @brief kernel to perform jones inverse transformation on the autoregressive params
- * @tparam DataT: type of the params
- * @tparam P_VALUE: p-paramter for the batch of ARIMA(p,q,d) models
- * @tparam IdxT: type of indexing
- * @tparam BLOCK_DIM_X: number of threads in block in x dimension
- * @tparam BLOCK_DIM_Y: number of threads in block in y dimension
- * @param newParams: pointer to the memory where the new params are to be stored, which is also where the initial mapped input is stored
- * @param batchSize: number of models in a batch
- */
-template <typename DataT, int P_VALUE, typename IdxT, int BLOCK_DIM_X,
-          int BLOCK_DIM_Y>
-__global__ void ar_param_invtransform_kernel(DataT* newParams, IdxT batchSize) {
-  //calculating the index of the model that the coefficients belong to
-  IdxT modelIndex = threadIdx.x + ((IdxT)blockIdx.x * blockDim.x);
-
-  DataT tmp[P_VALUE];
-  DataT myNewParams[P_VALUE];
-
-  if (modelIndex < batchSize) {
-    //populating the local memory with the global memory
-
-#pragma unroll
-    for (int i = 0; i < P_VALUE; ++i) {
-      tmp[i] = newParams[modelIndex * P_VALUE + i];
-      myNewParams[i] = tmp[i];
-    }
-
-    for (int j = P_VALUE - 1; j > 0; --j) {
-      DataT a = myNewParams[j];
-
-      for (int k = 0; k < j; ++k) {
-        tmp[k] = (myNewParams[k] + a * myNewParams[j - k - 1]) / (1 - (a * a));
-      }
-
-      for (int iter = 0; iter < j; ++iter) {
-        myNewParams[iter] = tmp[iter];
-      }
-    }
-
-#pragma unroll
-    for (int i = 0; i < P_VALUE; ++i) {
-      newParams[modelIndex * P_VALUE + i] = 2 * myATanh(myNewParams[i]);
-    }
-  }
-}
-
-/**
- * @brief kernel to perform jones inverse transformation on the moving average params
- * @tparam DataT: type of the params
- * @tparam Q_VALUE: q-paramter for the batch of ARIMA(p,d,q) models
- * @tparam IdxT: type of indexing
- * @tparam BLOCK_DIM_X: number of threads in block in x dimension
- * @tparam BLOCK_DIM_Y: number of threads in block in y dimension
- * @param newParams: pointer to the memory where the new params are to be stored, which is also where the initial mapped input is stored
- * @param batchSize: number of models in a batch
- */
-template <typename DataT, int Q_VALUE, typename IdxT, int BLOCK_DIM_X,
-          int BLOCK_DIM_Y>
-__global__ void ma_param_invtransform_kernel(DataT* newParams, IdxT batchSize) {
-  //calculating the index of the model that the coefficients belong to
-  IdxT modelIndex = threadIdx.x + ((IdxT)blockIdx.x * blockDim.x);
-  IdxT k, j;
-
-  DataT tmp[Q_VALUE];
-  DataT myNewParams[Q_VALUE];
-
-  if (modelIndex < batchSize) {
-    //populating the local memory with the global memory
-
-#pragma unroll
-    for (k = 0; k < Q_VALUE; ++k) {
-      tmp[k] = newParams[modelIndex * Q_VALUE + k];
-      myNewParams[k] = tmp[k];
-    }
-
-    for (j = Q_VALUE - 1; j > 0; --j) {
-      DataT b = myNewParams[j];
-
-      for (k = 0; k < j; ++k) {
-        tmp[k] = (myNewParams[k] - b * myNewParams[j - k - 1]) / (1 - (b * b));
-      }
-
-      for (k = 0; k < j; ++k) {
-        myNewParams[k] = tmp[k];
-      }
-    }
-
-#pragma unroll
-    for (k = 0; k < Q_VALUE; ++k) {
-      newParams[modelIndex * Q_VALUE + k] = 2 * myATanh(myNewParams[k]);
-    }
-  }
-}
-
-/**
- * @brief kernel to perform jones transformation on the autoregressive params
- * @tparam DataT: type of the params
- * @tparam P_VALUE: p-paramter for the batch of ARIMA(p,d,q) models
- * @tparam IdxT: type of indexing
- * @tparam BLOCK_DIM_X: number of threads in block in x dimension
- * @tparam BLOCK_DIM_Y: number of threads in block in y dimension
- * @param newParams: pointer to the memory where the new params are to be stored, which is also where the initial mapped input is stored
- * @param batchSize: number of models in a batch
- */
-template <typename DataT, int P_VALUE, typename IdxT, int BLOCK_DIM_X,
-          int BLOCK_DIM_Y>
-__global__ void ar_param_transform_kernel(DataT* newParams, IdxT batchSize) {
-  //calculating the index of the model that the coefficients belong to
-  IdxT modelIndex = threadIdx.x + ((IdxT)blockIdx.x * blockDim.x);
-
-  DataT tmp[P_VALUE];
-  DataT myNewParams[P_VALUE];
-
-  if (modelIndex < batchSize) {
-    //populating the local memory with the global memory
-
-#pragma unroll
-    for (int i = 0; i < P_VALUE; ++i) {
-      tmp[i] = newParams[modelIndex * P_VALUE + i];
-      myNewParams[i] = tmp[i];
-    }
-
-    for (int j = 1; j < P_VALUE; ++j) {
-      DataT a = myNewParams[j];
-
-      for (int k = 0; k < j; ++k) {
-        tmp[k] -= a * myNewParams[j - k - 1];
-      }
-
-      for (int iter = 0; iter < j; ++iter) {
-        myNewParams[iter] = tmp[iter];
-      }
-    }
-
-#pragma unroll
-    for (int i = 0; i < P_VALUE; ++i) {
-      newParams[modelIndex * P_VALUE + i] = myNewParams[i];
-    }
-  }
-}
-
-/**
- * @brief kernel to perform jones transformation on the moving average params
- * @tparam DataT: type of the params
- * @tparam Q_VALUE: q-paramter for the batch of ARIMA(p,d,q) models
- * @tparam IdxT: type of indexing
- * @tparam BLOCK_DIM_X: number of threads in block in x dimension
- * @tparam BLOCK_DIM_Y: number of threads in block in y dimension
- * @param newParams: pointer to the memory where the new params are to be stored, which is also where the initial mapped input is stored
- * @param batchSize: number of models in a batch
- */
-template <typename DataT, int Q_VALUE, typename IdxT, int BLOCK_DIM_X,
-          int BLOCK_DIM_Y>
-__global__ void ma_param_transform_kernel(DataT* newParams, IdxT batchSize) {
-  //calculating the index of the model that the coefficients belong to
-  IdxT modelIndex = threadIdx.x + ((IdxT)blockIdx.x * blockDim.x);
-
-  DataT tmp[Q_VALUE];
-  DataT myNewParams[Q_VALUE];
-
-  if (modelIndex < batchSize) {
-    //populating the local memory with the global memory
-#pragma unroll
-    for (int i = 0; i < Q_VALUE; ++i) {
-      tmp[i] = newParams[modelIndex * Q_VALUE + i];
-      myNewParams[i] = tmp[i];
-    }
-
-    for (int j = 1; j < Q_VALUE; ++j) {
-      DataT a = myNewParams[j];
-
-      for (int k = 0; k < j; ++k) {
-        tmp[k] += a * myNewParams[j - k - 1];
-      }
-
-#pragma unroll
-      for (int iter = 0; iter < j; ++iter) {
-        myNewParams[iter] = tmp[iter];
-      }
-    }
-
-    for (int i = 0; i < Q_VALUE; ++i) {
-      newParams[modelIndex * Q_VALUE + i] = myNewParams[i];
-    }
-  }
-}
-
-/**
-* @brief Host Function to batchwise transform the autoregressive coefficients according to "jone's (1980)" transformation 
-*
-* @param params: 2D array where each row represents the AR coefficients of a particular model
-* @param batchSize: the number of models in a batch (number of rows in params)
-* @param pValue: the number of coefficients per model (basically number of columns in params)
-* @param newParams: the transformed params (output)
-* @param allocator: object that takes care of temporary device memory allocation of type std::shared_ptr<MLCommon::deviceAllocator>
-* @param stream: the cudaStream object
-*/
-template <typename DataT, typename IdxT = int>
-void ar_param_transform(const DataT* params, IdxT batchSize, IdxT pValue,
-                        DataT* newParams,
-                        std::shared_ptr<MLCommon::deviceAllocator> allocator,
-                        cudaStream_t stream) {
-  ASSERT(batchSize >= 1 && pValue >= 1, "not defined!");
-
-  IdxT nElements = batchSize * pValue;
-
-  //elementWise transforming the params matrix
-  LinAlg::unaryOp(newParams, params, nElements, PAC<DataT>(), stream);
-
-  //setting the kernel configuration
-  static const int BLOCK_DIM_Y = 1, BLOCK_DIM_X = 256;
-  dim3 numThreadsPerBlock(BLOCK_DIM_X, BLOCK_DIM_Y);
-  dim3 numBlocks(ceildiv<int>(batchSize, numThreadsPerBlock.x), 1);
-
-  //calling the kernel
-  switch (pValue) {
-    case 1:
-      ar_param_transform_kernel<DataT, 1, IdxT, BLOCK_DIM_X, BLOCK_DIM_Y>
-        <<<numBlocks, numThreadsPerBlock, 0, stream>>>(newParams, batchSize);
-      break;
-    case 2:
-      ar_param_transform_kernel<DataT, 2, IdxT, BLOCK_DIM_X, BLOCK_DIM_Y>
-        <<<numBlocks, numThreadsPerBlock, 0, stream>>>(newParams, batchSize);
-      break;
-    case 3:
-      ar_param_transform_kernel<DataT, 3, IdxT, BLOCK_DIM_X, BLOCK_DIM_Y>
-        <<<numBlocks, numThreadsPerBlock, 0, stream>>>(newParams, batchSize);
-      break;
-    case 4:
-      ar_param_transform_kernel<DataT, 4, IdxT, BLOCK_DIM_X, BLOCK_DIM_Y>
-        <<<numBlocks, numThreadsPerBlock, 0, stream>>>(newParams, batchSize);
-      break;
-    default:
-      ASSERT(false, "Unsupported pValue '%d'!", pValue);
-  }
-
-  CUDA_CHECK(cudaPeekAtLastError());
-}
-
-/**
-* @brief Host Function to batchwise transform the autoregressive coefficients according to "jone's (1980)" transformation 
-*
-* @param params: 2D array where each row represents the AR coefficients of a particular model
-* @param batchSize: the number of models in a batch (number of rows in params)
-* @param pValue: the number of coefficients per model (basically number of columns in params)
-* @param newParams: the transformed params (output)
-* @param allocator: object that takes care of temporary device memory allocation of type std::shared_ptr<MLCommon::deviceAllocator>
-* @param stream: the cudaStream object
-*/
-template <typename DataT, typename IdxT = int>
-void ar_param_inverse_transform(
-  const DataT* params, IdxT batchSize, IdxT pValue, DataT* newParams,
-  std::shared_ptr<MLCommon::deviceAllocator> allocator, cudaStream_t stream) {
-  ASSERT(batchSize >= 1 && pValue >= 1, "not defined!");
-
-  IdxT nElements = batchSize * pValue;
-
-  //elementWise transforming the params matrix
-  copy(newParams, params, (size_t)nElements, stream);
-
-  //setting the kernel configuration
-  static const int BLOCK_DIM_Y = 1, BLOCK_DIM_X = 256;
-  dim3 numThreadsPerBlock(BLOCK_DIM_X, BLOCK_DIM_Y);
-  dim3 numBlocks(ceildiv<int>(batchSize, numThreadsPerBlock.x), 1);
-
-  //calling the kernel
-  switch (pValue) {
-    case 1:
-      ar_param_invtransform_kernel<DataT, 1, IdxT, BLOCK_DIM_X, BLOCK_DIM_Y>
-        <<<numBlocks, numThreadsPerBlock, 0, stream>>>(newParams, batchSize);
-      break;
-    case 2:
-      ar_param_invtransform_kernel<DataT, 2, IdxT, BLOCK_DIM_X, BLOCK_DIM_Y>
-        <<<numBlocks, numThreadsPerBlock, 0, stream>>>(newParams, batchSize);
-      break;
-    case 3:
-      ar_param_invtransform_kernel<DataT, 3, IdxT, BLOCK_DIM_X, BLOCK_DIM_Y>
-        <<<numBlocks, numThreadsPerBlock, 0, stream>>>(newParams, batchSize);
-      break;
-    case 4:
-      ar_param_invtransform_kernel<DataT, 4, IdxT, BLOCK_DIM_X, BLOCK_DIM_Y>
-        <<<numBlocks, numThreadsPerBlock, 0, stream>>>(newParams, batchSize);
-      break;
-    default:
-      ASSERT(false, "Unsupported pValue '%d'!", pValue);
-  }
-
-  CUDA_CHECK(cudaPeekAtLastError());
-}
-
-/**
-* @brief Host Function to batchwise transform the moving average coefficients according to "jone's (1980)" transformation 
-*
-* @param params: 2D array where each row represents the MA coefficients of a particular model
-* @param batchSize: the number of models in a batch (number of rows in params)
-* @param qValue: the number of coefficients per model (basically number of columns in params)
-* @param newParams: the transformed params (output)
-* @param allocator: object that takes care of temporary device memory allocation of type std::shared_ptr<MLCommon::deviceAllocator>
-* @param stream: the cudaStream object
-*/
-template <typename DataT, typename IdxT = int>
-void ma_param_transform(const DataT* params, IdxT batchSize, IdxT qValue,
-                        DataT* newParams,
-                        std::shared_ptr<MLCommon::deviceAllocator> allocator,
-                        cudaStream_t stream) {
-  ASSERT(batchSize >= 1 && qValue >= 1, "not defined!");
-
-  IdxT nElements = batchSize * qValue;
-
-  //elementWise transforming the params matrix
-  LinAlg::unaryOp(newParams, params, nElements, PAC<DataT>(), stream);
-
-  //setting the kernel configuration
-  static const int BLOCK_DIM_Y = 1, BLOCK_DIM_X = 256;
-  dim3 numThreadsPerBlock(BLOCK_DIM_X, BLOCK_DIM_Y);
-  dim3 numBlocks(ceildiv<int>(batchSize, numThreadsPerBlock.x), 1);
-
-  //calling the kernel
-  switch (qValue) {
-    case 1:
-      ma_param_transform_kernel<DataT, 1, IdxT, BLOCK_DIM_X, BLOCK_DIM_Y>
-        <<<numBlocks, numThreadsPerBlock, 0, stream>>>(newParams, batchSize);
-      break;
-    case 2:
-      ma_param_transform_kernel<DataT, 2, IdxT, BLOCK_DIM_X, BLOCK_DIM_Y>
-        <<<numBlocks, numThreadsPerBlock, 0, stream>>>(newParams, batchSize);
-      break;
-    case 3:
-      ma_param_transform_kernel<DataT, 3, IdxT, BLOCK_DIM_X, BLOCK_DIM_Y>
-        <<<numBlocks, numThreadsPerBlock, 0, stream>>>(newParams, batchSize);
-      break;
-    case 4:
-      ma_param_transform_kernel<DataT, 4, IdxT, BLOCK_DIM_X, BLOCK_DIM_Y>
-        <<<numBlocks, numThreadsPerBlock, 0, stream>>>(newParams, batchSize);
-      break;
-    default:
-      ASSERT(false, "Unsupported qValue '%d'!", qValue);
-  }
-
-  CUDA_CHECK(cudaPeekAtLastError());
-}
-
-/**
-* @brief Host Function to batchwise inverse transform the moving average coefficients according to "jone's (1980)" transformation 
-*
-* @param params: 2D array where each row represents the transformed MA coefficients of a transformed model
-* @param batchSize: the number of models in a batch (number of rows in params)
-* @param qValue: the number of coefficients per model (basically number of columns in params)
-* @param newParams: the inverse transformed params (output)
-* @param allocator: object that takes care of temporary device memory allocation of type std::shared_ptr<MLCommon::deviceAllocator>
-* @param stream: the cudaStream object
-*/
-template <typename DataT, typename IdxT = int>
-void ma_param_inverse_transform(
-  const DataT* params, IdxT batchSize, IdxT qValue, DataT* newParams,
-  std::shared_ptr<MLCommon::deviceAllocator> allocator, cudaStream_t stream) {
-  ASSERT(batchSize >= 1 && qValue >= 1, "not defined!");
-
-  IdxT nElements = batchSize * qValue;
-
-  //copying contents
-  copy(newParams, params, (size_t)nElements, stream);
-
-  //setting the kernel configuration
-  static const int BLOCK_DIM_Y = 1, BLOCK_DIM_X = 256;
-  dim3 numThreadsPerBlock(BLOCK_DIM_X, BLOCK_DIM_Y);
-  dim3 numBlocks(ceildiv<int>(batchSize, numThreadsPerBlock.x), 1);
-
-  //calling the kernel
-  switch (qValue) {
-    case 1:
-      ma_param_invtransform_kernel<DataT, 1, IdxT, BLOCK_DIM_X, BLOCK_DIM_Y>
-        <<<numBlocks, numThreadsPerBlock, 0, stream>>>(newParams, batchSize);
-      break;
-    case 2:
-      ma_param_invtransform_kernel<DataT, 2, IdxT, BLOCK_DIM_X, BLOCK_DIM_Y>
-        <<<numBlocks, numThreadsPerBlock, 0, stream>>>(newParams, batchSize);
-      break;
-    case 3:
-      ma_param_invtransform_kernel<DataT, 3, IdxT, BLOCK_DIM_X, BLOCK_DIM_Y>
-        <<<numBlocks, numThreadsPerBlock, 0, stream>>>(newParams, batchSize);
-      break;
-    case 4:
-      ma_param_invtransform_kernel<DataT, 4, IdxT, BLOCK_DIM_X, BLOCK_DIM_Y>
-        <<<numBlocks, numThreadsPerBlock, 0, stream>>>(newParams, batchSize);
-      break;
-    default:
-      ASSERT(false, "Unsupported qValue '%d'!", qValue);
-  }
-
-  CUDA_CHECK(cudaPeekAtLastError());
-}
-
-};  //end namespace TimeSeries
-};  //end namespace MLCommon
+/*
+ * Copyright (c) 2019, NVIDIA CORPORATION.
+ *
+ * Licensed under the Apache License, Version 2.0 (the "License");
+ * you may not use this file except in compliance with the License.
+ * You may obtain a copy of the License at
+ *
+ *     http://www.apache.org/licenses/LICENSE-2.0
+ *
+ * Unless required by applicable law or agreed to in writing, software
+ * distributed under the License is distributed on an "AS IS" BASIS,
+ * WITHOUT WARRANTIES OR CONDITIONS OF ANY KIND, either express or implied.
+ * See the License for the specific language governing permissions and
+ * limitations under the License.
+ */
+/**
+* @file jones_transform.h
+* @brief Transforms params to induce stationarity/invertability.
+* reference: Jones(1980) 
+
+*/
+
+#include <math.h>
+#include "common/cuml_allocator.hpp"
+#include "common/device_buffer.hpp"
+#include "cuda_utils.h"
+#include "linalg/unary_op.h"
+
+namespace MLCommon {
+
+namespace TimeSeries {
+
+/**
+* @brief Lambda to map to the partial autocorrelation
+*
+* @tparam Type: Data type of the input 
+* @param in: the input to the functional mapping
+* @return : the Partial autocorrelation (ie, tanh(in/2))
+*/
+template <typename Type>
+struct PAC {
+  HDI Type operator()(Type in) { return myTanh(in / 2); }
+};
+
+/**
+ * @brief kernel to perform jones inverse transformation on the autoregressive params
+ * @tparam DataT: type of the params
+ * @tparam P_VALUE: p-paramter for the batch of ARIMA(p,q,d) models
+ * @tparam IdxT: type of indexing
+ * @tparam BLOCK_DIM_X: number of threads in block in x dimension
+ * @tparam BLOCK_DIM_Y: number of threads in block in y dimension
+ * @param newParams: pointer to the memory where the new params are to be stored, which is also where the initial mapped input is stored
+ * @param batchSize: number of models in a batch
+ */
+template <typename DataT, int P_VALUE, typename IdxT, int BLOCK_DIM_X,
+          int BLOCK_DIM_Y>
+__global__ void ar_param_invtransform_kernel(DataT* newParams, IdxT batchSize) {
+  //calculating the index of the model that the coefficients belong to
+  IdxT modelIndex = threadIdx.x + ((IdxT)blockIdx.x * blockDim.x);
+
+  DataT tmp[P_VALUE];
+  DataT myNewParams[P_VALUE];
+
+  if (modelIndex < batchSize) {
+    //populating the local memory with the global memory
+
+#pragma unroll
+    for (int i = 0; i < P_VALUE; ++i) {
+      tmp[i] = newParams[modelIndex * P_VALUE + i];
+      myNewParams[i] = tmp[i];
+    }
+
+    for (int j = P_VALUE - 1; j > 0; --j) {
+      DataT a = myNewParams[j];
+
+      for (int k = 0; k < j; ++k) {
+        tmp[k] = (myNewParams[k] + a * myNewParams[j - k - 1]) / (1 - (a * a));
+      }
+
+      for (int iter = 0; iter < j; ++iter) {
+        myNewParams[iter] = tmp[iter];
+      }
+    }
+
+#pragma unroll
+    for (int i = 0; i < P_VALUE; ++i) {
+      newParams[modelIndex * P_VALUE + i] = 2 * myATanh(myNewParams[i]);
+    }
+  }
+}
+
+/**
+ * @brief kernel to perform jones inverse transformation on the moving average params
+ * @tparam DataT: type of the params
+ * @tparam Q_VALUE: q-paramter for the batch of ARIMA(p,d,q) models
+ * @tparam IdxT: type of indexing
+ * @tparam BLOCK_DIM_X: number of threads in block in x dimension
+ * @tparam BLOCK_DIM_Y: number of threads in block in y dimension
+ * @param newParams: pointer to the memory where the new params are to be stored, which is also where the initial mapped input is stored
+ * @param batchSize: number of models in a batch
+ */
+template <typename DataT, int Q_VALUE, typename IdxT, int BLOCK_DIM_X,
+          int BLOCK_DIM_Y>
+__global__ void ma_param_invtransform_kernel(DataT* newParams, IdxT batchSize) {
+  //calculating the index of the model that the coefficients belong to
+  IdxT modelIndex = threadIdx.x + ((IdxT)blockIdx.x * blockDim.x);
+  IdxT k, j;
+
+  DataT tmp[Q_VALUE];
+  DataT myNewParams[Q_VALUE];
+
+  if (modelIndex < batchSize) {
+    //populating the local memory with the global memory
+
+#pragma unroll
+    for (k = 0; k < Q_VALUE; ++k) {
+      tmp[k] = newParams[modelIndex * Q_VALUE + k];
+      myNewParams[k] = tmp[k];
+    }
+
+    for (j = Q_VALUE - 1; j > 0; --j) {
+      DataT b = myNewParams[j];
+
+      for (k = 0; k < j; ++k) {
+        tmp[k] = (myNewParams[k] - b * myNewParams[j - k - 1]) / (1 - (b * b));
+      }
+
+      for (k = 0; k < j; ++k) {
+        myNewParams[k] = tmp[k];
+      }
+    }
+
+#pragma unroll
+    for (k = 0; k < Q_VALUE; ++k) {
+      newParams[modelIndex * Q_VALUE + k] = 2 * myATanh(myNewParams[k]);
+    }
+  }
+}
+
+/**
+ * @brief kernel to perform jones transformation on the autoregressive params
+ * @tparam DataT: type of the params
+ * @tparam P_VALUE: p-paramter for the batch of ARIMA(p,d,q) models
+ * @tparam IdxT: type of indexing
+ * @tparam BLOCK_DIM_X: number of threads in block in x dimension
+ * @tparam BLOCK_DIM_Y: number of threads in block in y dimension
+ * @param newParams: pointer to the memory where the new params are to be stored, which is also where the initial mapped input is stored
+ * @param batchSize: number of models in a batch
+ */
+template <typename DataT, int P_VALUE, typename IdxT, int BLOCK_DIM_X,
+          int BLOCK_DIM_Y>
+__global__ void ar_param_transform_kernel(DataT* newParams, IdxT batchSize) {
+  //calculating the index of the model that the coefficients belong to
+  IdxT modelIndex = threadIdx.x + ((IdxT)blockIdx.x * blockDim.x);
+
+  DataT tmp[P_VALUE];
+  DataT myNewParams[P_VALUE];
+
+  if (modelIndex < batchSize) {
+    //populating the local memory with the global memory
+
+#pragma unroll
+    for (int i = 0; i < P_VALUE; ++i) {
+      tmp[i] = newParams[modelIndex * P_VALUE + i];
+      myNewParams[i] = tmp[i];
+    }
+
+    for (int j = 1; j < P_VALUE; ++j) {
+      DataT a = myNewParams[j];
+
+      for (int k = 0; k < j; ++k) {
+        tmp[k] -= a * myNewParams[j - k - 1];
+      }
+
+      for (int iter = 0; iter < j; ++iter) {
+        myNewParams[iter] = tmp[iter];
+      }
+    }
+
+#pragma unroll
+    for (int i = 0; i < P_VALUE; ++i) {
+      newParams[modelIndex * P_VALUE + i] = myNewParams[i];
+    }
+  }
+}
+
+/**
+ * @brief kernel to perform jones transformation on the moving average params
+ * @tparam DataT: type of the params
+ * @tparam Q_VALUE: q-paramter for the batch of ARIMA(p,d,q) models
+ * @tparam IdxT: type of indexing
+ * @tparam BLOCK_DIM_X: number of threads in block in x dimension
+ * @tparam BLOCK_DIM_Y: number of threads in block in y dimension
+ * @param newParams: pointer to the memory where the new params are to be stored, which is also where the initial mapped input is stored
+ * @param batchSize: number of models in a batch
+ */
+template <typename DataT, int Q_VALUE, typename IdxT, int BLOCK_DIM_X,
+          int BLOCK_DIM_Y>
+__global__ void ma_param_transform_kernel(DataT* newParams, IdxT batchSize) {
+  //calculating the index of the model that the coefficients belong to
+  IdxT modelIndex = threadIdx.x + ((IdxT)blockIdx.x * blockDim.x);
+
+  DataT tmp[Q_VALUE];
+  DataT myNewParams[Q_VALUE];
+
+  if (modelIndex < batchSize) {
+    //populating the local memory with the global memory
+#pragma unroll
+    for (int i = 0; i < Q_VALUE; ++i) {
+      tmp[i] = newParams[modelIndex * Q_VALUE + i];
+      myNewParams[i] = tmp[i];
+    }
+
+    for (int j = 1; j < Q_VALUE; ++j) {
+      DataT a = myNewParams[j];
+
+      for (int k = 0; k < j; ++k) {
+        tmp[k] += a * myNewParams[j - k - 1];
+      }
+
+#pragma unroll
+      for (int iter = 0; iter < j; ++iter) {
+        myNewParams[iter] = tmp[iter];
+      }
+    }
+
+    for (int i = 0; i < Q_VALUE; ++i) {
+      newParams[modelIndex * Q_VALUE + i] = myNewParams[i];
+    }
+  }
+}
+
+/**
+* @brief Host Function to batchwise transform the autoregressive coefficients according to "jone's (1980)" transformation 
+*
+* @param params: 2D array where each row represents the AR coefficients of a particular model
+* @param batchSize: the number of models in a batch (number of rows in params)
+* @param pValue: the number of coefficients per model (basically number of columns in params)
+* @param newParams: the transformed params (output)
+* @param allocator: object that takes care of temporary device memory allocation of type std::shared_ptr<MLCommon::deviceAllocator>
+* @param stream: the cudaStream object
+*/
+template <typename DataT, typename IdxT = int>
+void ar_param_transform(const DataT* params, IdxT batchSize, IdxT pValue,
+                        DataT* newParams,
+                        std::shared_ptr<MLCommon::deviceAllocator> allocator,
+                        cudaStream_t stream) {
+  ASSERT(batchSize >= 1 && pValue >= 1, "not defined!");
+
+  IdxT nElements = batchSize * pValue;
+
+  //elementWise transforming the params matrix
+  LinAlg::unaryOp(newParams, params, nElements, PAC<DataT>(), stream);
+
+  //setting the kernel configuration
+  static const int BLOCK_DIM_Y = 1, BLOCK_DIM_X = 256;
+  dim3 numThreadsPerBlock(BLOCK_DIM_X, BLOCK_DIM_Y);
+  dim3 numBlocks(ceildiv<int>(batchSize, numThreadsPerBlock.x), 1);
+
+  //calling the kernel
+  switch (pValue) {
+    case 1:
+      ar_param_transform_kernel<DataT, 1, IdxT, BLOCK_DIM_X, BLOCK_DIM_Y>
+        <<<numBlocks, numThreadsPerBlock, 0, stream>>>(newParams, batchSize);
+      break;
+    case 2:
+      ar_param_transform_kernel<DataT, 2, IdxT, BLOCK_DIM_X, BLOCK_DIM_Y>
+        <<<numBlocks, numThreadsPerBlock, 0, stream>>>(newParams, batchSize);
+      break;
+    case 3:
+      ar_param_transform_kernel<DataT, 3, IdxT, BLOCK_DIM_X, BLOCK_DIM_Y>
+        <<<numBlocks, numThreadsPerBlock, 0, stream>>>(newParams, batchSize);
+      break;
+    case 4:
+      ar_param_transform_kernel<DataT, 4, IdxT, BLOCK_DIM_X, BLOCK_DIM_Y>
+        <<<numBlocks, numThreadsPerBlock, 0, stream>>>(newParams, batchSize);
+      break;
+    default:
+      ASSERT(false, "Unsupported pValue '%d'!", pValue);
+  }
+
+  CUDA_CHECK(cudaPeekAtLastError());
+}
+
+/**
+* @brief Host Function to batchwise transform the autoregressive coefficients according to "jone's (1980)" transformation 
+*
+* @param params: 2D array where each row represents the AR coefficients of a particular model
+* @param batchSize: the number of models in a batch (number of rows in params)
+* @param pValue: the number of coefficients per model (basically number of columns in params)
+* @param newParams: the transformed params (output)
+* @param allocator: object that takes care of temporary device memory allocation of type std::shared_ptr<MLCommon::deviceAllocator>
+* @param stream: the cudaStream object
+*/
+template <typename DataT, typename IdxT = int>
+void ar_param_inverse_transform(
+  const DataT* params, IdxT batchSize, IdxT pValue, DataT* newParams,
+  std::shared_ptr<MLCommon::deviceAllocator> allocator, cudaStream_t stream) {
+  ASSERT(batchSize >= 1 && pValue >= 1, "not defined!");
+
+  IdxT nElements = batchSize * pValue;
+
+  //elementWise transforming the params matrix
+  copy(newParams, params, (size_t)nElements, stream);
+
+  //setting the kernel configuration
+  static const int BLOCK_DIM_Y = 1, BLOCK_DIM_X = 256;
+  dim3 numThreadsPerBlock(BLOCK_DIM_X, BLOCK_DIM_Y);
+  dim3 numBlocks(ceildiv<int>(batchSize, numThreadsPerBlock.x), 1);
+
+  //calling the kernel
+  switch (pValue) {
+    case 1:
+      ar_param_invtransform_kernel<DataT, 1, IdxT, BLOCK_DIM_X, BLOCK_DIM_Y>
+        <<<numBlocks, numThreadsPerBlock, 0, stream>>>(newParams, batchSize);
+      break;
+    case 2:
+      ar_param_invtransform_kernel<DataT, 2, IdxT, BLOCK_DIM_X, BLOCK_DIM_Y>
+        <<<numBlocks, numThreadsPerBlock, 0, stream>>>(newParams, batchSize);
+      break;
+    case 3:
+      ar_param_invtransform_kernel<DataT, 3, IdxT, BLOCK_DIM_X, BLOCK_DIM_Y>
+        <<<numBlocks, numThreadsPerBlock, 0, stream>>>(newParams, batchSize);
+      break;
+    case 4:
+      ar_param_invtransform_kernel<DataT, 4, IdxT, BLOCK_DIM_X, BLOCK_DIM_Y>
+        <<<numBlocks, numThreadsPerBlock, 0, stream>>>(newParams, batchSize);
+      break;
+    default:
+      ASSERT(false, "Unsupported pValue '%d'!", pValue);
+  }
+
+  CUDA_CHECK(cudaPeekAtLastError());
+}
+
+/**
+* @brief Host Function to batchwise transform the moving average coefficients according to "jone's (1980)" transformation 
+*
+* @param params: 2D array where each row represents the MA coefficients of a particular model
+* @param batchSize: the number of models in a batch (number of rows in params)
+* @param qValue: the number of coefficients per model (basically number of columns in params)
+* @param newParams: the transformed params (output)
+* @param allocator: object that takes care of temporary device memory allocation of type std::shared_ptr<MLCommon::deviceAllocator>
+* @param stream: the cudaStream object
+*/
+template <typename DataT, typename IdxT = int>
+void ma_param_transform(const DataT* params, IdxT batchSize, IdxT qValue,
+                        DataT* newParams,
+                        std::shared_ptr<MLCommon::deviceAllocator> allocator,
+                        cudaStream_t stream) {
+  ASSERT(batchSize >= 1 && qValue >= 1, "not defined!");
+
+  IdxT nElements = batchSize * qValue;
+
+  //elementWise transforming the params matrix
+  LinAlg::unaryOp(newParams, params, nElements, PAC<DataT>(), stream);
+
+  //setting the kernel configuration
+  static const int BLOCK_DIM_Y = 1, BLOCK_DIM_X = 256;
+  dim3 numThreadsPerBlock(BLOCK_DIM_X, BLOCK_DIM_Y);
+  dim3 numBlocks(ceildiv<int>(batchSize, numThreadsPerBlock.x), 1);
+
+  //calling the kernel
+  switch (qValue) {
+    case 1:
+      ma_param_transform_kernel<DataT, 1, IdxT, BLOCK_DIM_X, BLOCK_DIM_Y>
+        <<<numBlocks, numThreadsPerBlock, 0, stream>>>(newParams, batchSize);
+      break;
+    case 2:
+      ma_param_transform_kernel<DataT, 2, IdxT, BLOCK_DIM_X, BLOCK_DIM_Y>
+        <<<numBlocks, numThreadsPerBlock, 0, stream>>>(newParams, batchSize);
+      break;
+    case 3:
+      ma_param_transform_kernel<DataT, 3, IdxT, BLOCK_DIM_X, BLOCK_DIM_Y>
+        <<<numBlocks, numThreadsPerBlock, 0, stream>>>(newParams, batchSize);
+      break;
+    case 4:
+      ma_param_transform_kernel<DataT, 4, IdxT, BLOCK_DIM_X, BLOCK_DIM_Y>
+        <<<numBlocks, numThreadsPerBlock, 0, stream>>>(newParams, batchSize);
+      break;
+    default:
+      ASSERT(false, "Unsupported qValue '%d'!", qValue);
+  }
+
+  CUDA_CHECK(cudaPeekAtLastError());
+}
+
+/**
+* @brief Host Function to batchwise inverse transform the moving average coefficients according to "jone's (1980)" transformation 
+*
+* @param params: 2D array where each row represents the transformed MA coefficients of a transformed model
+* @param batchSize: the number of models in a batch (number of rows in params)
+* @param qValue: the number of coefficients per model (basically number of columns in params)
+* @param newParams: the inverse transformed params (output)
+* @param allocator: object that takes care of temporary device memory allocation of type std::shared_ptr<MLCommon::deviceAllocator>
+* @param stream: the cudaStream object
+*/
+template <typename DataT, typename IdxT = int>
+void ma_param_inverse_transform(
+  const DataT* params, IdxT batchSize, IdxT qValue, DataT* newParams,
+  std::shared_ptr<MLCommon::deviceAllocator> allocator, cudaStream_t stream) {
+  ASSERT(batchSize >= 1 && qValue >= 1, "not defined!");
+
+  IdxT nElements = batchSize * qValue;
+
+  //copying contents
+  copy(newParams, params, (size_t)nElements, stream);
+
+  //setting the kernel configuration
+  static const int BLOCK_DIM_Y = 1, BLOCK_DIM_X = 256;
+  dim3 numThreadsPerBlock(BLOCK_DIM_X, BLOCK_DIM_Y);
+  dim3 numBlocks(ceildiv<int>(batchSize, numThreadsPerBlock.x), 1);
+
+  //calling the kernel
+  switch (qValue) {
+    case 1:
+      ma_param_invtransform_kernel<DataT, 1, IdxT, BLOCK_DIM_X, BLOCK_DIM_Y>
+        <<<numBlocks, numThreadsPerBlock, 0, stream>>>(newParams, batchSize);
+      break;
+    case 2:
+      ma_param_invtransform_kernel<DataT, 2, IdxT, BLOCK_DIM_X, BLOCK_DIM_Y>
+        <<<numBlocks, numThreadsPerBlock, 0, stream>>>(newParams, batchSize);
+      break;
+    case 3:
+      ma_param_invtransform_kernel<DataT, 3, IdxT, BLOCK_DIM_X, BLOCK_DIM_Y>
+        <<<numBlocks, numThreadsPerBlock, 0, stream>>>(newParams, batchSize);
+      break;
+    case 4:
+      ma_param_invtransform_kernel<DataT, 4, IdxT, BLOCK_DIM_X, BLOCK_DIM_Y>
+        <<<numBlocks, numThreadsPerBlock, 0, stream>>>(newParams, batchSize);
+      break;
+    default:
+      ASSERT(false, "Unsupported qValue '%d'!", qValue);
+  }
+
+  CUDA_CHECK(cudaPeekAtLastError());
+}
+
+};  //end namespace TimeSeries
+};  //end namespace MLCommon