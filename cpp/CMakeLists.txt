--- conflicted
+++ resolved
@@ -441,14 +441,12 @@
 ##############################################################################
 # - install targets ----------------------------------------------------------
 
-<<<<<<< HEAD
-install(TARGETS ${CUML_CPP_TARGET} DESTINATION lib)
+install(TARGETS ${CUML_CPP_TARGET}
+                ${CUML_C_TARGET}
+        DESTINATION lib)
+
 install(DIRECTORY ${CMAKE_CURRENT_SOURCE_DIR}/include/cuml
         DESTINATION include)
-=======
-install(TARGETS ${CUML_CPP_TARGET} ${CUML_C_TARGET}
-        DESTINATION lib)
->>>>>>> 3f5f0eee
 
 ##############################################################################
 # - build benchmark executable -----------------------------------------------
