#=============================================================================
# Copyright (c) 2018-2020, NVIDIA CORPORATION.
#
# Licensed under the Apache License, Version 2.0 (the "License");
# you may not use this file except in compliance with the License.
# You may obtain a copy of the License at
#
#     http://www.apache.org/licenses/LICENSE-2.0
#
# Unless required by applicable law or agreed to in writing, software
# distributed under the License is distributed on an "AS IS" BASIS,
# WITHOUT WARRANTIES OR CONDITIONS OF ANY KIND, either express or implied.
# See the License for the specific language governing permissions and
# limitations under the License.
#=============================================================================

set (CMAKE_FIND_NO_INSTALL_PREFIX TRUE FORCE)

cmake_minimum_required(VERSION 3.14 FATAL_ERROR)
cmake_policy(SET CMP0079 NEW)

project(CUML VERSION 0.12.0 LANGUAGES CXX CUDA)

##############################################################################
# - build type ---------------------------------------------------------------

# Set a default build type if none was specified
set(DEFAULT_BUILD_TYPE "Release")

if(NOT CMAKE_BUILD_TYPE AND NOT CMAKE_CONFIGURATION_TYPES)
  message(STATUS "Setting build type to '${DEFAULT_BUILD_TYPE}' since none specified.")
  set(CMAKE_BUILD_TYPE "${DEFAULT_BUILD_TYPE}" CACHE
      STRING "Choose the type of build." FORCE)
  # Set the possible values of build type for cmake-gui
  set_property(CACHE CMAKE_BUILD_TYPE PROPERTY STRINGS
    "Debug" "Release")
endif()

##############################################################################
# - User Options  ------------------------------------------------------------

set(BLAS_LIBRARIES "" CACHE STRING
    "Location of BLAS library for FAISS build.")

option(BUILD_CUML_C_LIBRARY "Build libcuml shared library. Contains the cuML C API" ON)

option(BUILD_CUML_CPP_LIBRARY "Build libcuml++ shared library" ON)

option(BUILD_CUML_TESTS "Build cuML algorithm tests" ON)

option(BUILD_CUML_MG_TESTS "Build cuML multigpu algorithm tests" ON)

option(BUILD_PRIMS_TESTS "Build ml-prim tests" ON)

option(BUILD_CUML_EXAMPLES "Build C++ API usage examples" ON)

option(BUILD_CUML_BENCH "Build cuML C++ benchmark tests" ON)

option(BUILD_CUML_PRIMS_BENCH "Build ml-prims C++ benchmark tests" ON)

option(BUILD_CUML_STD_COMMS "Build the standard NCCL+UCX Communicator" ON)

option(BUILD_CUML_MPI_COMMS "Build the MPI+NCCL Communicator (used for testing)" OFF)

option(CMAKE_CXX11_ABI "Enable the GLIBCXX11 ABI" ON)

option(DISABLE_OPENMP "Disable OpenMP" OFF)

option(EMPTY_MARKER_KERNEL "Enable empty marker kernel after nvtxRangePop" ON)

option(KERNEL_INFO "Enable kernel resource usage info" OFF)

option(LINE_INFO "Enable lineinfo in nvcc" OFF)

option(NVTX "Enable nvtx markers" OFF)

set(PARALLEL_LEVEL "" CACHE STRING
    "Sub-projects parallel level for compilation. Currently only affects FAISS" )

set(GPU_ARCHS "" CACHE STRING
    "List of GPU architectures (semicolon-separated) to be compiled for.
    Pass 'ALL' if you want to compile for all supported GPU architectures.
    Empty string means to auto-detect the GPUs on the current system")

set(CMAKE_IGNORE_PATH "${CMAKE_INSTALL_DIR}/lib" CACHE STRING
    "Ignore any libs added implicitly from the CMAKE_INSTALL_DIR")

##############################################################################
# - Set options based on user defined one  -----------------------------------

# Enabling libcuml enables building libcuml++
if(BUILD_CUML_C_LIBRARY)
  set(BUILD_CUML_CPP_LIBRARY ON)
endif(BUILD_CUML_C_LIBRARY)

# Disabling libcuml++ disables building algorithm tests and examples
if(NOT BUILD_CUML_CPP_LIBRARY)
  set(BUILD_CUML_C_LIBRARY OFF)
  set(BUILD_CUML_TESTS OFF)
  set(BUILD_CUML_MG_TESTS OFF)
  set(BUILD_CUML_EXAMPLES OFF)
endif(NOT BUILD_CUML_CPP_LIBRARY)

##############################################################################
# - Requirements -------------------------------------------------------------

find_package(CUDA 9.0 REQUIRED)

if (NOT DISABLE_OPENMP OR NOT ${DISABLE_OPENMP})
  find_package(OpenMP)
  if(OPENMP_FOUND)
    message(STATUS "OpenMP found in ${OPENMP_INCLUDE_DIRS}")
  endif(OPENMP_FOUND)
endif(NOT DISABLE_OPENMP OR NOT ${DISABLE_OPENMP})

if(NOT DEFINED BLAS_LIBRARIES)
  find_package( BLAS REQUIRED )
else()
  message(STATUS "Manually setting BLAS to ${BLAS_LIBRARIES}")
endif()

set(Protobuf_USE_STATIC_LIBS ON)
find_package(Protobuf REQUIRED)

set(CMAKE_MODULE_PATH ${CMAKE_CURRENT_SOURCE_DIR}/cmake)

##############################################################################
# - External Dependencies-----------------------------------------------------

set(CUDA_nvgraph_LIBRARY ${CUDA_TOOLKIT_ROOT_DIR}/lib64/libnvgraph.so CACHE STRING
  "Path to nvGraph lib")

set(CUML_INCLUDE_DIR ${CMAKE_CURRENT_SOURCE_DIR}/include CACHE STRING
  "Path to cuml include directories")

set(SPDLOG_DIR ${CMAKE_CURRENT_BINARY_DIR}/spdlog CACHE STRING
  "Path to spdlog install directory")

##############################################################################
# - Compiler Options  --------------------------------------------------------

# TODO: Update to c++14, github issue
set(CMAKE_CXX_STANDARD 11)
set(CMAKE_CXX_STANDARD_REQUIRED ON)

if(CMAKE_CUDA_HOST_COMPILER)
  # If CMAKE_CUDA_HOST_COMPILER is set to a nonempty string cmake was called with the environment variable CUDAHOSTCXX set or -DCMAKE_CUDA_HOST_COMPILER
  if(NOT CMAKE_CUDA_HOST_COMPILER STREQUAL CMAKE_CXX_COMPILER)
    message(WARNING "CMAKE_CUDA_HOST_COMPILER=${CMAKE_CUDA_HOST_COMPILER} and CMAKE_CXX_COMPILER=${CMAKE_CXX_COMPILER} are inconsistent!")
  endif(NOT CMAKE_CUDA_HOST_COMPILER STREQUAL CMAKE_CXX_COMPILER)
else()
  # No attempt to set CMAKE_CUDA_HOST_COMPILER has been made. Make sure CMAKE_CXX_COMPILER is used as CUDA host compiler.
  set(CMAKE_CUDA_FLAGS "${CMAKE_CUDA_FLAGS} -ccbin ${CMAKE_CXX_COMPILER}")
endif(CMAKE_CUDA_HOST_COMPILER)

if(OPENMP_FOUND)
  message(STATUS "Building with OpenMP support")
  find_package(Threads REQUIRED)
  set(CMAKE_CUDA_FLAGS "${CMAKE_CUDA_FLAGS} -Xcompiler ${OpenMP_CXX_FLAGS}")
  set(CMAKE_CXX_FLAGS "${CMAKE_CXX_FLAGS} ${OpenMP_CXX_FLAGS}")
endif(OPENMP_FOUND)

set(CMAKE_CUDA_FLAGS "${CMAKE_CUDA_FLAGS} --expt-extended-lambda")

if(${CMAKE_VERSION} VERSION_LESS "3.17.0")
  set(CMAKE_CUDA_FLAGS "${CMAKE_CUDA_FLAGS} --std=c++11")
endif(${CMAKE_VERSION} VERSION_LESS "3.17.0")

if(LINE_INFO)
  set(CMAKE_CUDA_FLAGS "${CMAKE_CUDA_FLAGS} -lineinfo")
endif(LINE_INFO)

if(KERNEL_INFO)
  set(CMAKE_CUDA_FLAGS "${CMAKE_CUDA_FLAGS} -Xptxas=-v")
endif(KERNEL_INFO)

if(NVTX)
  set(CMAKE_CUDA_FLAGS "${CMAKE_CUDA_FLAGS} -DNVTX_ENABLED")
  set(CMAKE_CXX_FLAGS "${CMAKE_CXX_FLAGS} -DNVTX_ENABLED")
  if(EMPTY_MARKER_KERNEL)
  set(CMAKE_CUDA_FLAGS "${CMAKE_CUDA_FLAGS} -DENABLE_EMPTY_MARKER_KERNEL")
  endif(EMPTY_MARKER_KERNEL)
endif(NVTX)

if(CMAKE_BUILD_TYPE MATCHES Debug)
  set(CMAKE_CUDA_FLAGS "${CMAKE_CUDA_FLAGS} -G -g")
  set(CMAKE_CXX_FLAGS "${CMAKE_CXX_FLAGS} -g")
endif()

if("${GPU_ARCHS}" STREQUAL "")
  include(cmake/EvalGpuArchs.cmake)
  evaluate_gpu_archs(GPU_ARCHS)
endif()

if("${GPU_ARCHS}" STREQUAL "ALL")
  set(GPU_ARCHS "60")
  if((CUDA_VERSION_MAJOR EQUAL 9) OR (CUDA_VERSION_MAJOR GREATER 9))
    set(GPU_ARCHS "${GPU_ARCHS};70")
  endif()
  if((CUDA_VERSION_MAJOR EQUAL 10) OR (CUDA_VERSION_MAJOR GREATER 10))
    set(GPU_ARCHS "${GPU_ARCHS};75")
  endif()
endif()

message("-- Building for GPU_ARCHS = ${GPU_ARCHS}")

foreach(arch ${GPU_ARCHS})
  set(CMAKE_CUDA_FLAGS "${CMAKE_CUDA_FLAGS} -gencode arch=compute_${arch},code=sm_${arch}")
  set(FAISS_GPU_ARCHS "${FAISS_GPU_ARCHS} -gencode arch=compute_${arch},code=sm_${arch}")
endforeach()

list(GET GPU_ARCHS -1 ptx)
set(CMAKE_CUDA_FLAGS "${CMAKE_CUDA_FLAGS} -gencode arch=compute_${ptx},code=compute_${ptx}")
set(FAISS_GPU_ARCHS "${FAISS_GPU_ARCHS} -gencode arch=compute_${ptx},code=compute_${ptx}")

if(CMAKE_COMPILER_IS_GNUCXX)
  if(NOT CMAKE_CXX11_ABI)
    message(STATUS "Disabling the GLIBCXX11 ABI")
    set(CMAKE_C_FLAGS "${CMAKE_C_FLAGS} -D_GLIBCXX_USE_CXX11_ABI=0")
    set(CMAKE_CXX_FLAGS "${CMAKE_CXX_FLAGS} -D_GLIBCXX_USE_CXX11_ABI=0")
    set(CMAKE_CUDA_FLAGS "${CMAKE_CUDA_FLAGS} -Xcompiler -D_GLIBCXX_USE_CXX11_ABI=0")
  elseif(CMAKE_CXX11_ABI)
    message(STATUS "Enabling the GLIBCXX11 ABI")
  endif(NOT CMAKE_CXX11_ABI)
endif(CMAKE_COMPILER_IS_GNUCXX)

set(CMAKE_CUDA_FLAGS
  "${CMAKE_CUDA_FLAGS} -Xcudafe --diag_suppress=unrecognized_gcc_pragma")

##############################################################################
<<<<<<< HEAD
# - Cloning header only libraries---------------------------------------------

include(ExternalProject)

ExternalProject_Add(cub
  GIT_REPOSITORY    https://github.com/NVlabs/cub.git
  GIT_TAG           v1.8.0
  PREFIX            ${CUB_DIR}
  CONFIGURE_COMMAND ""
  BUILD_COMMAND     ""
  INSTALL_COMMAND   ""
)

ExternalProject_Add(cutlass
  GIT_REPOSITORY    https://github.com/NVIDIA/cutlass.git
  GIT_TAG           v1.0.1
  PREFIX            ${CUTLASS_DIR}
  CONFIGURE_COMMAND ""
  BUILD_COMMAND     ""
  INSTALL_COMMAND   ""
)

# dependencies will be added in sequence, so if a new project `project_b` is added
# after `project_a`, please add the dependency add_dependencies(project_b project_a)
# This allows the cloning to happen sequentially, enhancing the printing at
# compile time, helping significantly to troubleshoot build issues.
add_dependencies(cutlass cub)

ExternalProject_Add(spdlog
  GIT_REPOSITORY    https://github.com/gabime/spdlog.git
  GIT_TAG           v1.x
  PREFIX            ${SPDLOG_DIR}
  CONFIGURE_COMMAND ""
  BUILD_COMMAND     ""
  INSTALL_COMMAND   ""
  )
add_dependencies(spdlog cutlass)

##############################################################################
# - FAISS Build  -------------------------------------------------------------

ExternalProject_Add(faiss
  GIT_REPOSITORY    https://github.com/facebookresearch/faiss.git
  GIT_TAG           v1.6.1
  CONFIGURE_COMMAND LIBS=-pthread
                    CPPFLAGS=-w
                    LDFLAGS=-L${CMAKE_INSTALL_PREFIX}/lib
                            ${CMAKE_CURRENT_BINARY_DIR}/faiss/src/faiss/configure
                            --prefix=${CMAKE_CURRENT_BINARY_DIR}/faiss
                            --with-blas=${BLAS_LIBRARIES}
                            --with-cuda=${CUDA_TOOLKIT_ROOT_DIR}
                            --with-cuda-arch=${FAISS_GPU_ARCHS}
                            -v
  PREFIX            ${FAISS_DIR}
  BUILD_COMMAND     ${CMAKE_MAKE_PROGRAM} -j${PARALLEL_LEVEL} VERBOSE=1
  INSTALL_COMMAND   ${CMAKE_MAKE_PROGRAM} -s install > /dev/null
  UPDATE_COMMAND    ""
  BUILD_IN_SOURCE   1
)

add_dependencies(faiss spdlog)

ExternalProject_Get_Property(faiss install_dir)

add_library(faisslib STATIC IMPORTED)
=======
# - dependencies -------------------------------------------------------------
>>>>>>> ebcb3c46

include(cmake/Dependencies.cmake)

##############################################################################
# - include paths ------------------------------------------------------------

set(CUML_INCLUDE_DIRECTORIES
  ${CUML_INCLUDE_DIR}
  ${CMAKE_CURRENT_SOURCE_DIR}/src
  ${CMAKE_CURRENT_SOURCE_DIR}/src_prims
  ${CMAKE_CURRENT_SOURCE_DIR}/test/prims
  ${FAISS_DIR}/src/
  ${CMAKE_CUDA_TOOLKIT_INCLUDE_DIRECTORIES}
  ${CUTLASS_DIR}/src/cutlass
  ${CUB_DIR}/src/cub
  ${SPDLOG_DIR}/src/spdlog/include
  ${TREELITE_DIR}/include
  ${TREELITE_DIR}/include/fmt)

<<<<<<< HEAD
=======
set(CUML_LINK_LIBRARIES
  ${CUDA_cublas_LIBRARY}
  ${CUDA_curand_LIBRARY}
  ${CUDA_cusolver_LIBRARY}
  ${CUDA_CUDART_LIBRARY}
  ${CUDA_cusparse_LIBRARY}
  ${CUDA_nvgraph_LIBRARY})

>>>>>>> ebcb3c46
##############################################################################
# - build libcuml++ shared library -------------------------------------------

if(BUILD_CUML_CPP_LIBRARY)
  set(CUML_CPP_TARGET "cuml++")

  add_library(${CUML_CPP_TARGET} SHARED
    src/arima/batched_kalman.cu
    src/arima/batched_arima.cu
    src/common/cumlHandle.cpp
    src/common/cuml_api.cpp
    src/common/cuML_comms_impl.cpp
<<<<<<< HEAD
    src/common/logger.cpp
    src/comms/cuML_comms_test.cpp
=======
>>>>>>> ebcb3c46
    src/common/nvtx.cu
    src/comms/cuML_comms_test.cpp
    src/datasets/make_blobs.cu
    src/datasets/make_regression.cu
    src/dbscan/dbscan.cu
    src/decisiontree/decisiontree.cu
    src/fil/fil.cu
    src/fil/infer.cu
    src/glm/glm.cu
    src/holtwinters/holtwinters.cu
    src/kalman_filter/lkf_py.cu
    src/kmeans/kmeans.cu
    src/knn/knn.cu
    src/metrics/metrics.cu
    src/metrics/trustworthiness.cu
    src/pca/pca.cu
    src/randomforest/randomforest.cu
    src/random_projection/rproj.cu
    src/solver/solver.cu
    src/spectral/spectral.cu
    src/svm/svc.cu
    src/svm/svr.cu
    src/svm/ws_util.cu
    src/tsa/stationarity.cu
    src/tsne/tsne.cu
    src/tsvd/tsvd.cu
    src/umap/umap.cu)

  if(OPENMP_FOUND)
    set(CUML_LINK_LIBRARIES ${CUML_LINK_LIBRARIES} OpenMP::OpenMP_CXX Threads::Threads)
  endif(OPENMP_FOUND)

  if(NVTX)
    set(CUML_LINK_LIBRARIES ${CUML_LINK_LIBRARIES} nvToolsExt)
    link_directories(${CUDA_TOOLKIT_ROOT_DIR}/lib64)
  endif(NVTX)

  target_include_directories(${CUML_CPP_TARGET}
    PRIVATE ${CUML_INCLUDE_DIRECTORIES})

  target_link_libraries(${CUML_CPP_TARGET}
    PUBLIC
      ${CUML_LINK_LIBRARIES}
    PRIVATE
      ${Protobuf_LIBRARIES}
      faisslib
      treelitelib
      dmlclib)
  # If we export the libdmlc symbols, they can lead to weird crashes with other
  # libraries that use libdmlc. This just hides the symbols internally.
  target_link_options(${CUML_CPP_TARGET} PRIVATE "-Wl,--exclude-libs,libdmlc.a")
  # same as above, but for protobuf library
  target_link_options(${CUML_CPP_TARGET} PRIVATE "-Wl,--exclude-libs,libprotobuf.a")
endif(BUILD_CUML_CPP_LIBRARY)

##############################################################################
# - build libcuml C shared library -------------------------------------------

if(BUILD_CUML_C_LIBRARY)
  set(CUML_C_TARGET "cuml")

  add_library(${CUML_C_TARGET} SHARED
    src/common/cuml_api.cpp
    src/dbscan/dbscan_api.cpp
    src/glm/glm_api.cpp
    src/holtwinters/holtwinters_api.cpp
    src/svm/svm_api.cpp)

  target_include_directories(${CUML_C_TARGET}
    PRIVATE ${CUML_INCLUDE_DIRECTORIES})

  target_link_libraries(${CUML_C_TARGET} PUBLIC ${CUML_CPP_TARGET})
endif(BUILD_CUML_C_LIBRARY)

##############################################################################
# - build test executables ---------------------------------------------------

if(BUILD_CUML_TESTS OR BUILD_CUML_MG_TESTS OR BUILD_PRIMS_TESTS)
  add_subdirectory(test ${PROJECT_BINARY_DIR}/test)
endif(BUILD_CUML_TESTS OR BUILD_CUML_MG_TESTS OR BUILD_PRIMS_TESTS)

###################################################################################################
# - build comms ------------------------------------------------------------------------

if(BUILD_CUML_STD_COMMS)
  add_subdirectory(comms/std)
endif(BUILD_CUML_STD_COMMS)

if(BUILD_CUML_MPI_COMMS)
  add_subdirectory(comms/mpi)
endif(BUILD_CUML_MPI_COMMS)

###################################################################################################
# - build examples -------------------------------------------------------------------------

if(BUILD_CUML_EXAMPLES)
  add_subdirectory(examples)
endif(BUILD_CUML_EXAMPLES)

##############################################################################
# - install targets ----------------------------------------------------------

install(TARGETS ${CUML_CPP_TARGET}
                ${CUML_C_TARGET}
        DESTINATION lib)

install(DIRECTORY ${CUML_INCLUDE_DIR}/cuml DESTINATION include)

##############################################################################
# - build benchmark executable -----------------------------------------------

if(BUILD_CUML_BENCH)
  add_subdirectory(bench ${PROJECT_BINARY_DIR}/bench)
endif(BUILD_CUML_BENCH)

##############################################################################
# - doxygen targets ----------------------------------------------------------

# include(cmake/doxygen.cmake)
# add_doxygen_target(IN_DOXYFILE src_prims/Doxyfile.in
#   OUT_DOXYFILE ${CMAKE_CURRENT_BINARY_DIR}/Doxyfile
#   CWD ${CMAKE_CURRENT_BINARY_DIR})<|MERGE_RESOLUTION|>--- conflicted
+++ resolved
@@ -133,9 +133,6 @@
 set(CUML_INCLUDE_DIR ${CMAKE_CURRENT_SOURCE_DIR}/include CACHE STRING
   "Path to cuml include directories")
 
-set(SPDLOG_DIR ${CMAKE_CURRENT_BINARY_DIR}/spdlog CACHE STRING
-  "Path to spdlog install directory")
-
 ##############################################################################
 # - Compiler Options  --------------------------------------------------------
 
@@ -228,75 +225,7 @@
   "${CMAKE_CUDA_FLAGS} -Xcudafe --diag_suppress=unrecognized_gcc_pragma")
 
 ##############################################################################
-<<<<<<< HEAD
-# - Cloning header only libraries---------------------------------------------
-
-include(ExternalProject)
-
-ExternalProject_Add(cub
-  GIT_REPOSITORY    https://github.com/NVlabs/cub.git
-  GIT_TAG           v1.8.0
-  PREFIX            ${CUB_DIR}
-  CONFIGURE_COMMAND ""
-  BUILD_COMMAND     ""
-  INSTALL_COMMAND   ""
-)
-
-ExternalProject_Add(cutlass
-  GIT_REPOSITORY    https://github.com/NVIDIA/cutlass.git
-  GIT_TAG           v1.0.1
-  PREFIX            ${CUTLASS_DIR}
-  CONFIGURE_COMMAND ""
-  BUILD_COMMAND     ""
-  INSTALL_COMMAND   ""
-)
-
-# dependencies will be added in sequence, so if a new project `project_b` is added
-# after `project_a`, please add the dependency add_dependencies(project_b project_a)
-# This allows the cloning to happen sequentially, enhancing the printing at
-# compile time, helping significantly to troubleshoot build issues.
-add_dependencies(cutlass cub)
-
-ExternalProject_Add(spdlog
-  GIT_REPOSITORY    https://github.com/gabime/spdlog.git
-  GIT_TAG           v1.x
-  PREFIX            ${SPDLOG_DIR}
-  CONFIGURE_COMMAND ""
-  BUILD_COMMAND     ""
-  INSTALL_COMMAND   ""
-  )
-add_dependencies(spdlog cutlass)
-
-##############################################################################
-# - FAISS Build  -------------------------------------------------------------
-
-ExternalProject_Add(faiss
-  GIT_REPOSITORY    https://github.com/facebookresearch/faiss.git
-  GIT_TAG           v1.6.1
-  CONFIGURE_COMMAND LIBS=-pthread
-                    CPPFLAGS=-w
-                    LDFLAGS=-L${CMAKE_INSTALL_PREFIX}/lib
-                            ${CMAKE_CURRENT_BINARY_DIR}/faiss/src/faiss/configure
-                            --prefix=${CMAKE_CURRENT_BINARY_DIR}/faiss
-                            --with-blas=${BLAS_LIBRARIES}
-                            --with-cuda=${CUDA_TOOLKIT_ROOT_DIR}
-                            --with-cuda-arch=${FAISS_GPU_ARCHS}
-                            -v
-  PREFIX            ${FAISS_DIR}
-  BUILD_COMMAND     ${CMAKE_MAKE_PROGRAM} -j${PARALLEL_LEVEL} VERBOSE=1
-  INSTALL_COMMAND   ${CMAKE_MAKE_PROGRAM} -s install > /dev/null
-  UPDATE_COMMAND    ""
-  BUILD_IN_SOURCE   1
-)
-
-add_dependencies(faiss spdlog)
-
-ExternalProject_Get_Property(faiss install_dir)
-
-add_library(faisslib STATIC IMPORTED)
-=======
 # - dependencies -------------------------------------------------------------
->>>>>>> ebcb3c46
 
 include(cmake/Dependencies.cmake)
 
@@ -316,8 +245,6 @@
   ${TREELITE_DIR}/include
   ${TREELITE_DIR}/include/fmt)
 
-<<<<<<< HEAD
-=======
 set(CUML_LINK_LIBRARIES
   ${CUDA_cublas_LIBRARY}
   ${CUDA_curand_LIBRARY}
@@ -326,7 +253,6 @@
   ${CUDA_cusparse_LIBRARY}
   ${CUDA_nvgraph_LIBRARY})
 
->>>>>>> ebcb3c46
 ##############################################################################
 # - build libcuml++ shared library -------------------------------------------
 
@@ -339,12 +265,9 @@
     src/common/cumlHandle.cpp
     src/common/cuml_api.cpp
     src/common/cuML_comms_impl.cpp
-<<<<<<< HEAD
     src/common/logger.cpp
+    src/common/nvtx.cu
     src/comms/cuML_comms_test.cpp
-=======
->>>>>>> ebcb3c46
-    src/common/nvtx.cu
     src/comms/cuML_comms_test.cpp
     src/datasets/make_blobs.cu
     src/datasets/make_regression.cu
