--- conflicted
+++ resolved
@@ -771,11 +771,9 @@
   FIL_TEST_PARAMS(num_rows = 103, num_cols = 100'000, depth = 5, num_trees = 1,
                   algo = BATCH_TREE_REORG, leaf_algo = CATEGORICAL_LEAF,
                   num_classes = 3),
-<<<<<<< HEAD
   // use shared memory opt-in carveout if available, or infer out of L1 cache
   FIL_TEST_PARAMS(num_rows = 103, num_cols = ((48 + 1) * 1024) / sizeof(float),
                   algo = NAIVE),
-=======
   FIL_TEST_PARAMS(algo = BATCH_TREE_REORG, threads_per_tree = 2),
   FIL_TEST_PARAMS(algo = NAIVE, threads_per_tree = 4),
   FIL_TEST_PARAMS(algo = TREE_REORG, threads_per_tree = 8),
@@ -789,7 +787,6 @@
   FIL_TEST_PARAMS(algo = NAIVE, threads_per_tree = 32, n_items = 4),
   FIL_TEST_PARAMS(num_rows = 500, num_cols = 2000, algo = BATCH_TREE_REORG,
                   threads_per_tree = 64, n_items = 4),
->>>>>>> bcb7b6ca
 };
 
 TEST_P(PredictDenseFilTest, Predict) { compare(); }
