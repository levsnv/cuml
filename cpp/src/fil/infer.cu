/*
 * Copyright (c) 2019-2021, NVIDIA CORPORATION.
 *
 * Licensed under the Apache License, Version 2.0 (the "License");
 * you may not use this file except in compliance with the License.
 * You may obtain a copy of the License at
 *
 *     http://www.apache.org/licenses/LICENSE-2.0
 *
 * Unless required by applicable law or agreed to in writing, software
 * distributed under the License is distributed on an "AS IS" BASIS,
 * WITHOUT WARRANTIES OR CONDITIONS OF ANY KIND, either express or implied.
 * See the License for the specific language governing permissions and
 * limitations under the License.
 */

#include <algorithm>
#include <cmath>

#include <raft/cudart_utils.h>
#include <thrust/functional.h>
#include <cuml/fil/multi_sum.cuh>
#include <fil/internal.cuh>
#include "common.cuh"

namespace ML {
namespace fil {

// vec wraps float[N] for cub::BlockReduce
template <int N, typename T>
struct vec;

template <typename BinaryOp>
struct Vectorized {
  BinaryOp op;
  __device__ Vectorized(BinaryOp op_) : op(op_) {}
  template <int NITEMS, typename T>
  constexpr __host__ __device__ __forceinline__ vec<NITEMS, T> operator()(vec<NITEMS, T> a,
                                                                          vec<NITEMS, T> b) const
  {
    vec<NITEMS, T> c;
#pragma unroll
    for (int i = 0; i < NITEMS; i++)
      c[i] = op(a[i], b[i]);
    return c;
  }
};
template <typename BinaryOp>
constexpr __host__ __device__ Vectorized<BinaryOp> vectorized(BinaryOp op)
{
  return op;
}

template <int N, typename T>
struct vec {
  static const int NITEMS = N;
  T data[N];
  explicit __host__ __device__ vec(T t)
  {
#pragma unroll
    for (int i = 0; i < N; ++i)
      data[i] = t;
  }
  __host__ __device__ vec() : vec(T()) {}
  __host__ __device__ T& operator[](int i) { return data[i]; }
  __host__ __device__ T operator[](int i) const { return data[i]; }
  friend __host__ __device__ vec<N, T> operator+(const vec<N, T>& a, const vec<N, T>& b)
  {
    return vectorized(cub::Sum())(a, b);
  }
  friend __host__ __device__ void operator+=(vec<N, T>& a, const vec<N, T>& b) { a = a + b; }
  template <typename Vec>
  friend __host__ __device__ vec<N, T> operator/(vec<N, T>& a, const Vec& b)
  {
    return vectorized(thrust::divides<T>())(a, vec<N, T>(b));
  }
  template <typename Vec>
  friend __host__ __device__ void operator/=(vec<N, T>& a, const Vec& b)
  {
    a = a / b;
  }
};

struct best_margin_label : cub::KeyValuePair<int, float> {
  __host__ __device__ best_margin_label(cub::KeyValuePair<int, float> pair)
    : cub::KeyValuePair<int, float>(pair)
  {
  }
  __host__ __device__ best_margin_label(int c = 0, float f = -INFINITY)
    : cub::KeyValuePair<int, float>({c, f})
  {
  }
};

template <int NITEMS>
__device__ __forceinline__ vec<NITEMS, best_margin_label> to_vec(int c, vec<NITEMS, float> margin)
{
  vec<NITEMS, best_margin_label> ret;
#pragma unroll
  for (int i = 0; i < NITEMS; ++i)
    ret[i] = best_margin_label(c, margin[i]);
  return ret;
}

struct ArgMax {
  template <int NITEMS>
  __host__ __device__ __forceinline__ vec<NITEMS, best_margin_label> operator()(
    vec<NITEMS, best_margin_label> a, vec<NITEMS, best_margin_label> b) const
  {
    vec<NITEMS, best_margin_label> c;
#pragma unroll
    for (int i = 0; i < NITEMS; i++)
      c[i] = cub::ArgMax()(a[i], b[i]);
    return c;
  }
};

/** tree_leaf_output returns the leaf outputs from the tree with leaf indices
    given by leaves for n_rows items. FULL_ITEMS indicates whether n_rows ==
    NITEMS, to allow the compiler to skip the conditional when unrolling the
    loop. */
template <typename output_type, bool FULL_NITEMS, int NITEMS, typename tree_type>
__device__ __forceinline__ vec<NITEMS, output_type> tree_leaf_output(tree_type tree,
                                                                     int n_rows,
                                                                     int (&leaves)[NITEMS])
{
  vec<NITEMS, output_type> out(0);
#pragma unroll
  for (int j = 0; j < NITEMS; ++j) {
    if (FULL_NITEMS || j < n_rows) {
      /** dependent names are not considered templates by default, unless it's a
          member of a current [template] instantiation. As output<>() is a
          member function inherited from the base class, template
          output<output_type>() is required. */
      out[j] = tree[leaves[j]].template output<output_type>();
    }
  }
  return out;
}

template <int NITEMS, typename output_type, typename tree_type>
__device__ __forceinline__ vec<NITEMS, output_type> infer_one_tree(tree_type tree,
                                                                   const float* input,
                                                                   int cols,
                                                                   int n_rows)
{
  // find the leaf nodes for each row
  int curr[NITEMS];
  // the first n_rows are active
  int mask = (1 << n_rows) - 1;
  for (int j = 0; j < NITEMS; ++j)
    curr[j] = 0;
  do {
#pragma unroll
    for (int j = 0; j < NITEMS; ++j) {
      auto n = tree[curr[j]];
      mask &= ~(n.is_leaf() << j);
<<<<<<< HEAD
      if ((mask & (1 << j)) != 0)
        curr[j] = tree.get_child(n, curr[j], input[j * cols + n.fid()]);
=======
      if ((mask & (1 << j)) != 0) {
        float val = input[j * cols + n.fid()];
        bool cond = isnan(val) ? !n.def_left() : val >= n.thresh();
        curr[j]   = n.left(curr[j]) + cond;
      }
>>>>>>> 964f40ee
    }
  } while (mask != 0);

  // get the output from the leaves
  if (n_rows == NITEMS) {
    return tree_leaf_output<output_type, true>(tree, n_rows, curr);
  } else {
    return tree_leaf_output<output_type, false>(tree, n_rows, curr);
  }
}

template <typename output_type, typename tree_type>
__device__ __forceinline__ vec<1, output_type> infer_one_tree(tree_type tree,
                                                              const float* input,
                                                              int cols,
                                                              int rows)
{
  int curr = 0;
  for (;;) {
    auto n = tree[curr];
    if (n.is_leaf()) break;
    float val = input[n.fid()];
    bool cond = isnan(val) ? !n.def_left() : val >= n.thresh();
    curr      = n.left(curr) + cond;
  }
  vec<1, output_type> out;
  /** dependent names are not considered templates by default,
      unless it's a member of a current [template] instantiation.**/
  out[0] = tree[curr].template output<output_type>();
  return out;
}

/**
The shared memory requirements for finalization stage may differ based
on the set of PTX architectures the kernels were compiled for, as well as
the CUDA compute capability of the device chosen for computation.

TODO (levsnv): run a test kernel during forest init to determine the compute capability
chosen for the inference, for an accurate sizeof(BlockReduce::TempStorage),
which is used in determining max NITEMS or max input data columns.

600 is the __CUDA_ARCH__ for Pascal (6.0) GPUs, which is not defined in
host code.
6.0 is the earliest compute capability supported by FIL and RAPIDS in general.
See https://rapids.ai/start.html as well as cmake defaults.
*/
// values below are defaults as of this change.
template <int NITEMS>
size_t block_reduce_footprint_host()
{
  return sizeof(
    typename cub::
      BlockReduce<vec<NITEMS, float>, FIL_TPB, cub::BLOCK_REDUCE_WARP_REDUCTIONS, 1, 1, 600>::
        TempStorage);
}

template <int NITEMS>
size_t block_reduce_best_class_footprint_host()
{
  return sizeof(typename cub::BlockReduce<vec<NITEMS, best_margin_label>,
                                          FIL_TPB,
                                          cub::BLOCK_REDUCE_WARP_REDUCTIONS,
                                          1,
                                          1,
                                          600>::TempStorage);
}

// the device template should achieve the best performance, using up-to-date
// CUB defaults
template <typename T, typename BinaryOp>
__device__ __forceinline__ T block_reduce(T value, BinaryOp op, void* storage)
{
  typedef cub::BlockReduce<T, FIL_TPB> BlockReduceT;
  return BlockReduceT(*(typename BlockReduceT::TempStorage*)storage).Reduce(value, op, blockDim.x);
}

template <int NITEMS,
          leaf_algo_t leaf_algo>  // = FLOAT_UNARY_BINARY
struct tree_aggregator_t {
  vec<NITEMS, float> acc;
  void* tmp_storage;

  /** shared memory footprint of the accumulator during
  the finalization of forest inference kernel, when infer_k output
  value is computed.
  num_classes is used for other template parameters */
  static size_t smem_finalize_footprint(size_t data_row_size,
                                        int num_classes,
                                        int log2_threads_per_tree,
                                        bool predict_proba)
  {
    return log2_threads_per_tree != 0 ? FIL_TPB * NITEMS * sizeof(float)
                                      : block_reduce_footprint_host<NITEMS>();
  }

  /** shared memory footprint of the accumulator during
  the accumulation of forest inference, when individual trees
  are inferred and partial aggregates are accumulated.
  num_classes is used for other template parameters */
  static size_t smem_accumulate_footprint(int num_classes) { return 0; }

  /**
  num_classes is used for other template parameters */
  __device__ __forceinline__ tree_aggregator_t(predict_params params,
                                               void* accumulate_workspace,
                                               void* finalize_workspace,
                                               float* vector_leaf)
    : tmp_storage(finalize_workspace)
  {
  }

  __device__ __forceinline__ void accumulate(vec<NITEMS, float> single_tree_prediction,
                                             int tree,
                                             int thread_num_rows)
  {
    acc += single_tree_prediction;
  }

  __device__ __forceinline__ void finalize(float* block_out,
                                           int block_num_rows,
                                           int output_stride,
                                           output_t transform,
                                           int num_trees,
                                           int log2_threads_per_tree)
  {
    if (FIL_TPB != 1 << log2_threads_per_tree) {  // anything to reduce?
      // ensure input columns can be overwritten (no threads traversing trees)
      __syncthreads();
      if (log2_threads_per_tree == 0) {
        acc = block_reduce(acc, vectorized(cub::Sum()), tmp_storage);
      } else {
        auto per_thread         = (vec<NITEMS, float>*)tmp_storage;
        per_thread[threadIdx.x] = acc;
        __syncthreads();
        // We have two pertinent cases for splitting FIL_TPB == 256 values:
        // 1. 2000 columns, which fit few threads/tree in shared memory,
        // so ~256 groups. These are the models that will run the slowest.
        // multi_sum performance is not sensitive to the radix here.
        // 2. 50 columns, so ~32 threads/tree, so ~8 groups. These are the most
        // popular.
        acc =
          multi_sum<5>(per_thread, 1 << log2_threads_per_tree, FIL_TPB >> log2_threads_per_tree);
      }
    }

    if (threadIdx.x * NITEMS >= block_num_rows) return;
#pragma unroll
    for (int row = 0; row < NITEMS; ++row) {
      int out_preds_i = threadIdx.x * NITEMS + row;
      if (out_preds_i < block_num_rows) block_out[out_preds_i * output_stride] = acc[row];
    }
  }
};

// tmp_storage may overlap shared memory addressed by [begin, end)
// allreduce_shmem ensures no race conditions
template <typename Iterator, typename BinaryOp>
__device__ __forceinline__ auto allreduce_shmem(Iterator begin,
                                                Iterator end,
                                                BinaryOp op,
                                                void* tmp_storage)
{
  typedef typename std::iterator_traits<Iterator>::value_type value_type;
  value_type thread_partial;
  for (Iterator it = begin + threadIdx.x; it < end; it += blockDim.x)
    thread_partial = op(thread_partial, *it);
  __syncthreads();  // free shared memory [begin, end)
  auto res = block_reduce(thread_partial, op, tmp_storage);
  // broadcast sum to all threads
  __syncthreads();  // free up tmp_storage
  if (threadIdx.x == 0) *(value_type*)tmp_storage = res;
  __syncthreads();
  return *(value_type*)tmp_storage;
}

// *begin and *end shall be struct vec
// tmp_storage may overlap shared memory addressed by [begin, end)
template <typename Iterator>
__device__ __forceinline__ void write_best_class(
  Iterator begin, Iterator end, void* tmp_storage, float* out, int num_rows)
{
  // reduce per-class candidate margins to one best class candidate
  // per thread (for each of the NITEMS rows)
  auto best = vec<begin->NITEMS, best_margin_label>();
  for (int c = threadIdx.x; c < end - begin; c += blockDim.x)
    best = vectorized(cub::ArgMax())(best, to_vec(c, begin[c]));
  // [begin, end) may overlap tmp_storage
  __syncthreads();
  // find best class per block (for each of the NITEMS rows)
  best = block_reduce(best, vectorized(cub::ArgMax()), tmp_storage);
  // write it out to global memory
  if (threadIdx.x > 0) return;
#pragma unroll
  for (int row = 0; row < best.NITEMS; ++row)
    if (row < num_rows) out[row] = best[row].key;
}

/// needed for softmax
__device__ float shifted_exp(float margin, float max) { return expf(margin - max); }

// *begin and *end shall be struct vec
// tmp_storage may NOT overlap shared memory addressed by [begin, end)
template <typename Iterator>
__device__ __forceinline__ void block_softmax(Iterator begin, Iterator end, void* tmp_storage)
{
  // subtract max before exponentiating for numerical stability
  typedef typename std::iterator_traits<Iterator>::value_type value_type;
  value_type max = allreduce_shmem(begin, end, vectorized(cub::Max()), tmp_storage);
  for (Iterator it = begin + threadIdx.x; it < end; it += blockDim.x)
    *it = vectorized(shifted_exp)(*it, max);
  // sum of exponents
  value_type soe = allreduce_shmem(begin, end, vectorized(cub::Sum()), tmp_storage);
  // softmax phase 2: normalization
  for (Iterator it = begin + threadIdx.x; it < end; it += blockDim.x)
    *it /= soe;
}

// *begin and *end shall be struct vec
// tmp_storage may NOT overlap shared memory addressed by [begin, end)
template <typename Iterator>
__device__ __forceinline__ void normalize_softmax_and_write(Iterator begin,
                                                            Iterator end,
                                                            output_t transform,
                                                            int trees_per_class,
                                                            void* tmp_storage,
                                                            float* out,
                                                            int num_rows)
{
  if ((transform & output_t::AVG) != 0) {
    for (Iterator it = begin + threadIdx.x; it < end; it += blockDim.x)
      *it /= trees_per_class;
  }
  if ((transform & output_t::SOFTMAX) != 0) block_softmax(begin, end, tmp_storage);
// write result to global memory
#pragma unroll
  for (int row = 0; row < begin->NITEMS; ++row) {
    for (int c = threadIdx.x; c < end - begin; c += blockDim.x)
      if (row < num_rows) out[row * (end - begin) + c] = begin[c][row];
  }
}

// *begin and *end shall be struct vec
// tmp_storage may NOT overlap shared memory addressed by [begin, end)
// in case num_outputs > 1
template <typename Iterator>
__device__ __forceinline__ void class_margins_to_global_memory(Iterator begin,
                                                               Iterator end,
                                                               output_t transform,
                                                               int trees_per_class,
                                                               void* tmp_storage,
                                                               float* out,
                                                               int num_rows,
                                                               int num_outputs)
{
  if (num_outputs == 1) {  // will output class
    // reduce per-class candidate margins to one best class candidate
    // per thread (for each of the NITEMS rows)
    write_best_class(begin, end, tmp_storage, out, num_rows);
  } else {  // output softmax-ed margin
    normalize_softmax_and_write(begin, end, transform, trees_per_class, tmp_storage, out, num_rows);
  }
}

template <int NITEMS>
struct tree_aggregator_t<NITEMS, GROVE_PER_CLASS_FEW_CLASSES> {
  vec<NITEMS, float> acc;
  int num_classes;
  vec<NITEMS, float>* per_thread;
  void* tmp_storage;

  static size_t smem_finalize_footprint(size_t data_row_size,
                                        int num_classes,
                                        int log2_threads_per_tree,
                                        bool predict_proba)
  {
    size_t phase1 = (FIL_TPB - FIL_TPB % num_classes) * sizeof(vec<NITEMS, float>);
    size_t phase2 = predict_proba ? block_reduce_footprint_host<NITEMS>()
                                  : block_reduce_best_class_footprint_host<NITEMS>();
    return predict_proba ? phase1 + phase2 : std::max(phase1, phase2);
  }

  static size_t smem_accumulate_footprint(int num_classes) { return 0; }

  __device__ __forceinline__ tree_aggregator_t(predict_params params,
                                               void* accumulate_workspace,
                                               void* finalize_workspace,
                                               float* vector_leaf)
    : num_classes(params.num_classes),
      per_thread((vec<NITEMS, float>*)finalize_workspace),
      tmp_storage(params.predict_proba ? per_thread + num_classes : finalize_workspace)
  {
  }

  __device__ __forceinline__ void accumulate(vec<NITEMS, float> single_tree_prediction,
                                             int tree,
                                             int thread_num_rows)
  {
    acc += single_tree_prediction;
  }

  __device__ __forceinline__ void finalize(float* out,
                                           int num_rows,
                                           int num_outputs,
                                           output_t transform,
                                           int num_trees,
                                           int log2_threads_per_tree)
  {
    __syncthreads();  // free up input row in case it was in shared memory
    // load margin into shared memory
    per_thread[threadIdx.x] = acc;
    __syncthreads();
    acc = multi_sum<6>(per_thread, num_classes, blockDim.x / num_classes);
    if (threadIdx.x < num_classes) per_thread[threadIdx.x] = acc;
    __syncthreads();  // per_thread needs to be fully populated

    class_margins_to_global_memory(per_thread,
                                   per_thread + num_classes,
                                   transform,
                                   num_trees / num_classes,
                                   tmp_storage,
                                   out,
                                   num_rows,
                                   num_outputs);
  }
};

template <int NITEMS>
struct tree_aggregator_t<NITEMS, GROVE_PER_CLASS_MANY_CLASSES> {
  vec<NITEMS, float> acc;
  /// at first, per class margin, then, possibly, different softmax partials
  vec<NITEMS, float>* per_class_margin;
  void* tmp_storage;
  int num_classes;

  static size_t smem_finalize_footprint(size_t data_row_size,
                                        int num_classes,
                                        int log2_threads_per_tree,
                                        bool predict_proba)
  {
    size_t phase1 = data_row_size + smem_accumulate_footprint(num_classes);
    size_t phase2 = predict_proba ? block_reduce_footprint_host<NITEMS>()
                                  : block_reduce_best_class_footprint_host<NITEMS>();
    return predict_proba ? phase1 + phase2 : std::max(phase1, phase2);
  }

  static __host__ __device__ size_t smem_accumulate_footprint(int num_classes)
  {
    return num_classes * sizeof(vec<NITEMS, float>);
  }

  __device__ __forceinline__ tree_aggregator_t(predict_params params,
                                               void* accumulate_workspace,
                                               void* finalize_workspace,
                                               float* vector_leaf)
    : per_class_margin((vec<NITEMS, float>*)accumulate_workspace),
      tmp_storage(params.predict_proba ? per_class_margin + num_classes : finalize_workspace),
      num_classes(params.num_classes)
  {
    for (int c = threadIdx.x; c < num_classes; c += blockDim.x)
      per_class_margin[c] = vec<NITEMS, float>(0);
    // __syncthreads() is called in infer_k
  }

  __device__ __forceinline__ void accumulate(vec<NITEMS, float> single_tree_prediction,
                                             int tree,
                                             int thread_num_rows)
  {
    // since threads are assigned to consecutive classes, no need for atomics
    if (thread_num_rows > 0) { per_class_margin[tree % num_classes] += single_tree_prediction; }
    __syncthreads();
  }

  __device__ __forceinline__ void finalize(float* out,
                                           int num_rows,
                                           int num_outputs,
                                           output_t transform,
                                           int num_trees,
                                           int log2_threads_per_tree)
  {
    class_margins_to_global_memory(per_class_margin,
                                   per_class_margin + num_classes,
                                   transform,
                                   num_trees / num_classes,
                                   tmp_storage,
                                   out,
                                   num_rows,
                                   num_outputs);
  }
};

template <int NITEMS>
struct tree_aggregator_t<NITEMS, VECTOR_LEAF> {
  // per_class_margin is a row-major matrix
  // of size num_threads_per_class * num_classes
  // used to acccumulate class values
  vec<NITEMS, float>* per_class_margin;
  vec<NITEMS, int>* vector_leaf_indices;
  int* thread_num_rows;
  int num_classes;
  int num_threads_per_class;
  float* vector_leaf;
  void* tmp_storage;

  static size_t smem_finalize_footprint(size_t data_row_size,
                                        int num_classes,
                                        int log2_threads_per_tree,
                                        bool predict_proba)
  {
    size_t phase1 = data_row_size + smem_accumulate_footprint(num_classes);
    size_t phase2 = predict_proba ? block_reduce_footprint_host<NITEMS>()
                                  : block_reduce_best_class_footprint_host<NITEMS>();
    return predict_proba ? phase1 + phase2 : std::max(phase1, phase2);
  }
  static size_t smem_accumulate_footprint(int num_classes)
  {
    return sizeof(vec<NITEMS, float>) * num_classes * max(1, FIL_TPB / num_classes) +
           sizeof(vec<NITEMS, int>) * FIL_TPB + sizeof(int) * FIL_TPB;
  }

  __device__ __forceinline__ tree_aggregator_t(predict_params params,
                                               void* accumulate_workspace,
                                               void* finalize_workspace,
                                               float* vector_leaf)
    : num_classes(params.num_classes),
      num_threads_per_class(max(1, blockDim.x / params.num_classes)),
      vector_leaf(vector_leaf),
      tmp_storage(finalize_workspace)
  {
    // Assign workspace
    char* ptr        = (char*)accumulate_workspace;
    per_class_margin = (vec<NITEMS, float>*)ptr;
    ptr += sizeof(vec<NITEMS, float>) * num_classes * num_threads_per_class;
    vector_leaf_indices = (vec<NITEMS, int>*)ptr;
    ptr += sizeof(vec<NITEMS, int>) * blockDim.x;
    thread_num_rows = (int*)ptr;

    // Initialise shared memory
    for (int i = threadIdx.x; i < num_classes * num_threads_per_class; i += blockDim.x) {
      per_class_margin[i] = vec<NITEMS, float>();
    }
    vector_leaf_indices[threadIdx.x] = vec<NITEMS, int>();
    thread_num_rows[threadIdx.x]     = 0;
    // __syncthreads() is called in infer_k
  }

  __device__ __forceinline__ void accumulate(vec<NITEMS, int> single_tree_prediction,
                                             int tree,
                                             int num_rows)
  {
    // Perform a transpose in shared memory
    // Assign each thread to a class, so they can accumulate without atomics
    __syncthreads();
    // Write indices to shared memory
    vector_leaf_indices[threadIdx.x] = single_tree_prediction;
    thread_num_rows[threadIdx.x]     = num_rows;
    __syncthreads();
    // i here refers to each element of the matrix per_class_margin
    for (int i = threadIdx.x; i < num_classes * num_threads_per_class; i += blockDim.x) {
      // if num_threads_per_class == 1, then c == i
      int c = i % num_classes;
      // iterate over original thread inputs with stride num_threads_per_class
      // j is the original thread input
      // we have num_classes threads for each j
      for (int j = i / num_classes; j < blockDim.x; j += num_threads_per_class) {
        for (int item = 0; item < thread_num_rows[j]; ++item) {
          float pred = vector_leaf[vector_leaf_indices[j][item] * num_classes + c];
          per_class_margin[i][item] += pred;
        }
      }
    }
  }
  __device__ __forceinline__ void finalize(float* out,
                                           int num_rows,
                                           int num_outputs,
                                           output_t transform,
                                           int num_trees,
                                           int log2_threads_per_tree)
  {
    if (num_classes < blockDim.x) {
      __syncthreads();
      // Efficient implementation for small number of classes
      auto acc = multi_sum<6>(per_class_margin, num_classes, max(1, blockDim.x / num_classes));
      if (threadIdx.x < num_classes) per_class_margin[threadIdx.x] = acc;
      __syncthreads();
    }
    class_margins_to_global_memory(per_class_margin,
                                   per_class_margin + num_classes,
                                   transform,
                                   num_trees,
                                   tmp_storage,
                                   out,
                                   num_rows,
                                   num_outputs);
  }
};

template <int NITEMS>
struct tree_aggregator_t<NITEMS, CATEGORICAL_LEAF> {
  // could switch to uint16_t to save shared memory
  // provided raft::myAtomicAdd(short*) simulated with appropriate shifts
  int* votes;
  int num_classes;

  static size_t smem_finalize_footprint(size_t data_row_size,
                                        int num_classes,
                                        int log2_threads_per_tree,
                                        bool predict_proba)
  {
    // not accounting for lingering accumulate_footprint during finalize()
    return 0;
  }
  static size_t smem_accumulate_footprint(int num_classes)
  {
    return sizeof(int) * num_classes * NITEMS;
  }

  __device__ __forceinline__ tree_aggregator_t(predict_params params,
                                               void* accumulate_workspace,
                                               void* finalize_workspace,
                                               float* vector_leaf)
    : num_classes(params.num_classes), votes((int*)accumulate_workspace)
  {
    for (int c = threadIdx.x; c < num_classes; c += FIL_TPB * NITEMS)
#pragma unroll
      for (int item = 0; item < NITEMS; ++item)
        votes[c * NITEMS + item] = 0;
    // __syncthreads() is called in infer_k
  }
  __device__ __forceinline__ void accumulate(vec<NITEMS, int> single_tree_prediction,
                                             int tree,
                                             int thread_num_rows)
  {
    if (thread_num_rows == 0) return;
#pragma unroll
    for (int item = 0; item < NITEMS; ++item) {
      raft::myAtomicAdd(votes + single_tree_prediction[item] * NITEMS + item, 1);
    }
  }
  // class probabilities or regression. for regression, num_classes
  // is just the number of outputs for each data instance
  __device__ __forceinline__ void finalize_multiple_outputs(float* out, int num_rows)
  {
    __syncthreads();
    for (int c = threadIdx.x; c < num_classes; c += blockDim.x) {
#pragma unroll
      for (int row = 0; row < num_rows; ++row)
        out[row * num_classes + c] = votes[c * NITEMS + row];
    }
  }
  // using this when predicting a single class label, as opposed to sparse class vector
  // or class probabilities or regression
  __device__ __forceinline__ void finalize_class_label(float* out, int num_rows)
  {
    __syncthreads();  // make sure all votes[] are final
    int item = threadIdx.x;
    int row  = item;
    if (item < NITEMS && row < num_rows) {
      int max_votes  = 0;
      int best_class = 0;
      for (int c = 0; c < num_classes; ++c) {
        if (votes[c * NITEMS + item] > max_votes) {
          max_votes  = votes[c * NITEMS + item];
          best_class = c;
        }
      }
      out[row] = best_class;
    }
  }
  __device__ __forceinline__ void finalize(float* out,
                                           int num_rows,
                                           int num_outputs,
                                           output_t transform,
                                           int num_trees,
                                           int log2_threads_per_tree)
  {
    if (num_outputs > 1) {
      // only supporting num_outputs == num_classes
      finalize_multiple_outputs(out, num_rows);
    } else {
      finalize_class_label(out, num_rows);
    }
  }
};

template <int NITEMS, leaf_algo_t leaf_algo, bool cols_in_shmem, class storage_type>
__global__ void infer_k(storage_type forest, predict_params params)
{
  extern __shared__ char smem[];
  float* sdata       = (float*)smem;
  int sdata_stride   = params.sdata_stride();
  int rows_per_block = NITEMS << params.log2_threads_per_tree;
  int num_cols       = params.num_cols;
  int thread_row0    = NITEMS * modpow2(threadIdx.x, params.log2_threads_per_tree);
  for (int64_t block_row0 = blockIdx.x * rows_per_block; block_row0 < params.num_rows;
       block_row0 += rows_per_block * gridDim.x) {
    int block_num_rows =
      max(0, (int)min((int64_t)rows_per_block, (int64_t)params.num_rows - block_row0));
    const float* block_input = params.data + block_row0 * num_cols;
    if (cols_in_shmem) {
      // cache the row for all threads to reuse
      // 2021: latest SMs still do not have >256KiB of shared memory/block required to
      // exceed the uint16_t
#pragma unroll
      for (uint16_t input_idx = threadIdx.x; input_idx < block_num_rows * num_cols;
           input_idx += blockDim.x) {
        // for even num_cols, we need to pad sdata_stride to reduce bank conflicts
        // assuming here that sdata_stride == num_cols + 1
        // then, idx / num_cols * sdata_stride + idx % num_cols == idx + idx / num_cols
        uint16_t sdata_idx =
          sdata_stride == num_cols ? input_idx : input_idx + input_idx / (uint16_t)num_cols;
        sdata[sdata_idx] = block_input[input_idx];
      }
#pragma unroll
      for (int idx = block_num_rows * sdata_stride; idx < rows_per_block * sdata_stride;
           idx += blockDim.x)
        sdata[idx] = 0.0f;
    }

    tree_aggregator_t<NITEMS, leaf_algo> acc(
      params, (char*)sdata + params.cols_shmem_size(), sdata, forest.vector_leaf_);

    __syncthreads();  // for both row cache init and acc init
    // one block works on NITEMS * threads_per_tree rows and the whole forest
    // one thread works on NITEMS rows

    int thread_tree0    = threadIdx.x >> params.log2_threads_per_tree;
    int tree_stride     = blockDim.x >> params.log2_threads_per_tree;
    int thread_num_rows = max(0, min(NITEMS, block_num_rows - thread_row0));
    for (int tree = thread_tree0; tree - thread_tree0 < forest.num_trees(); tree += tree_stride) {
      /* tree - thread_tree0 < forest.num_trees() is a necessary but block-uniform
         condition for "tree < forest.num_trees()". It lets use __syncthreads()
         and is made exact below.
         Same with thread_num_rows > 0
      */
      typedef typename leaf_output_t<leaf_algo>::T pred_t;
      vec<NITEMS, pred_t> prediction;
      if (tree < forest.num_trees() && thread_num_rows != 0) {
        prediction = infer_one_tree<NITEMS, pred_t>(
          forest[tree],
          cols_in_shmem ? sdata + thread_row0 * sdata_stride : block_input + thread_row0 * num_cols,
          cols_in_shmem ? sdata_stride : num_cols,
          cols_in_shmem ? NITEMS : thread_num_rows);
      }
      // All threads must enter accumulate
      // Dummy threads can be marked as having 0 rows
      acc.accumulate(prediction, tree, tree < forest.num_trees() ? thread_num_rows : 0);
    }
    acc.finalize(params.preds + params.num_outputs * block_row0,
                 block_num_rows,
                 params.num_outputs,
                 params.transform,
                 forest.num_trees(),
                 params.log2_threads_per_tree);
    __syncthreads();  // free up acc's shared memory resources for next row set
  }
}

template <int NITEMS, leaf_algo_t leaf_algo>
size_t shmem_size_params::get_smem_footprint()
{
  size_t finalize_footprint = tree_aggregator_t<NITEMS, leaf_algo>::smem_finalize_footprint(
    cols_shmem_size(), num_classes, log2_threads_per_tree, predict_proba);
  size_t accumulate_footprint =
    tree_aggregator_t<NITEMS, leaf_algo>::smem_accumulate_footprint(num_classes) +
    cols_shmem_size();

  return std::max(accumulate_footprint, finalize_footprint);
}

template <int NITEMS>
size_t shmem_size_params::get_smem_footprint()
{
  switch (leaf_algo) {
    case FLOAT_UNARY_BINARY: return get_smem_footprint<NITEMS, FLOAT_UNARY_BINARY>();
    case CATEGORICAL_LEAF: return get_smem_footprint<NITEMS, CATEGORICAL_LEAF>();
    case GROVE_PER_CLASS:
      if (num_classes > FIL_TPB) return get_smem_footprint<NITEMS, GROVE_PER_CLASS_MANY_CLASSES>();
      return get_smem_footprint<NITEMS, GROVE_PER_CLASS_FEW_CLASSES>();
    case VECTOR_LEAF: return get_smem_footprint<NITEMS, VECTOR_LEAF>();
    default: ASSERT(false, "internal error: unexpected leaf_algo_t");
  }
}

void shmem_size_params::compute_smem_footprint()
{
  switch (n_items) {
    case 1: shm_sz = get_smem_footprint<1>(); break;
    case 2: shm_sz = get_smem_footprint<2>(); break;
    case 3: shm_sz = get_smem_footprint<3>(); break;
    case 4: shm_sz = get_smem_footprint<4>(); break;
    default: ASSERT(false, "internal error: n_items > 4");
  }
}

template <leaf_algo_t leaf_algo, bool cols_in_shmem, typename storage_type>
void infer_k_nitems_launcher(storage_type forest,
                             predict_params params,
                             cudaStream_t stream,
                             int block_dim_x)
{
  switch (params.n_items) {
    case 1:
      infer_k<1, leaf_algo, cols_in_shmem>
        <<<params.num_blocks, block_dim_x, params.shm_sz, stream>>>(forest, params);
      break;
    case 2:
      infer_k<2, leaf_algo, cols_in_shmem>
        <<<params.num_blocks, block_dim_x, params.shm_sz, stream>>>(forest, params);
      break;
    case 3:
      infer_k<3, leaf_algo, cols_in_shmem>
        <<<params.num_blocks, block_dim_x, params.shm_sz, stream>>>(forest, params);
      break;
    case 4:
      infer_k<4, leaf_algo, cols_in_shmem>
        <<<params.num_blocks, block_dim_x, params.shm_sz, stream>>>(forest, params);
      break;
    default: ASSERT(false, "internal error: nitems > 4");
  }
  CUDA_CHECK(cudaPeekAtLastError());
}

template <leaf_algo_t leaf_algo, typename storage_type>
void infer_k_launcher(storage_type forest,
                      predict_params params,
                      cudaStream_t stream,
                      int blockdim_x)
{
  params.num_blocks = params.num_blocks != 0 ? params.num_blocks
                                             : raft::ceildiv(int(params.num_rows), params.n_items);
  if (params.cols_in_shmem) {
    infer_k_nitems_launcher<leaf_algo, true>(forest, params, stream, blockdim_x);
  } else {
    infer_k_nitems_launcher<leaf_algo, false>(forest, params, stream, blockdim_x);
  }
}

template <typename storage_type>
void infer(storage_type forest, predict_params params, cudaStream_t stream)
{
  switch (params.leaf_algo) {
    case FLOAT_UNARY_BINARY:
      infer_k_launcher<FLOAT_UNARY_BINARY>(forest, params, stream, FIL_TPB);
      break;
    case GROVE_PER_CLASS:
      if (params.num_classes > FIL_TPB) {
        params.leaf_algo = GROVE_PER_CLASS_MANY_CLASSES;
        infer_k_launcher<GROVE_PER_CLASS_MANY_CLASSES>(forest, params, stream, FIL_TPB);
      } else {
        params.leaf_algo = GROVE_PER_CLASS_FEW_CLASSES;
        infer_k_launcher<GROVE_PER_CLASS_FEW_CLASSES>(
          forest, params, stream, FIL_TPB - FIL_TPB % params.num_classes);
      }
      break;
    case CATEGORICAL_LEAF:
      infer_k_launcher<CATEGORICAL_LEAF>(forest, params, stream, FIL_TPB);
      break;
    case VECTOR_LEAF: infer_k_launcher<VECTOR_LEAF>(forest, params, stream, FIL_TPB); break;
    default: ASSERT(false, "internal error: invalid leaf_algo");
  }
}

template void infer<dense_storage>(dense_storage forest,
                                   predict_params params,
                                   cudaStream_t stream);
template void infer<sparse_storage16>(sparse_storage16 forest,
                                      predict_params params,
                                      cudaStream_t stream);
template void infer<sparse_storage8>(sparse_storage8 forest,
                                     predict_params params,
                                     cudaStream_t stream);

}  // namespace fil
}  // namespace ML<|MERGE_RESOLUTION|>--- conflicted
+++ resolved
@@ -155,16 +155,7 @@
     for (int j = 0; j < NITEMS; ++j) {
       auto n = tree[curr[j]];
       mask &= ~(n.is_leaf() << j);
-<<<<<<< HEAD
-      if ((mask & (1 << j)) != 0)
-        curr[j] = tree.get_child(n, curr[j], input[j * cols + n.fid()]);
-=======
-      if ((mask & (1 << j)) != 0) {
-        float val = input[j * cols + n.fid()];
-        bool cond = isnan(val) ? !n.def_left() : val >= n.thresh();
-        curr[j]   = n.left(curr[j]) + cond;
-      }
->>>>>>> 964f40ee
+      if ((mask & (1 << j)) != 0) curr[j] = tree.get_child(n, curr[j], input[j * cols + n.fid()]);
     }
   } while (mask != 0);
 
