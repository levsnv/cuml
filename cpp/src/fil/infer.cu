--- conflicted
+++ resolved
@@ -219,14 +219,9 @@
   the finalization of forest inference kernel, when infer_k output
   value is computed.
   num_classes is used for other template parameters */
-<<<<<<< HEAD
-  static size_t smem_finalize_footprint(int num_classes) {
-    return FIL_TPB * sizeof(float);
-=======
   static size_t smem_finalize_footprint(size_t data_row_size, int num_classes,
                                         bool predict_proba) {
-    return block_reduce_footprint_host<NITEMS>();
->>>>>>> c2f246a9
+    return FIL_TPB * sizeof(float);
   }
 
   /** shared memory footprint of the accumulator during
@@ -249,7 +244,7 @@
 
   __device__ __forceinline__ void finalize(float* out, int num_rows,
                                            int output_stride,
-<<<<<<< HEAD
+                                           output_t transform, int num_trees,
                                            int threads_per_tree) {
     __syncthreads();
     auto per_thread = (vec<NITEMS, float>*)tmp_storage;
@@ -261,15 +256,6 @@
     if (threadIdx.x >= num_rows) return;
     int row = 0;  // will really break if NITEMS > 1
     out[(threadIdx.x % threads_per_tree) * output_stride] = acc[row];
-=======
-                                           output_t transform, int num_trees) {
-    __syncthreads();
-    acc = block_reduce(acc, vectorized(cub::Sum()), tmp_storage);
-    if (threadIdx.x > 0) return;
-#pragma unroll
-    for (int row = 0; row < NITEMS; ++row)
-      if (row < num_rows) out[row * output_stride] = acc[row];
->>>>>>> c2f246a9
   }
 };
 
@@ -408,15 +394,10 @@
   }
 
   __device__ __forceinline__ void finalize(float* out, int num_rows,
-<<<<<<< HEAD
-                                           int num_outputs,
+                                           int num_outputs, output_t transform,
+                                           int num_trees,
                                            int threads_per_tree) {
-    __syncthreads();  // free up input row
-=======
-                                           int num_outputs, output_t transform,
-                                           int num_trees) {
     __syncthreads();  // free up input row in case it was in shared memory
->>>>>>> c2f246a9
     // load margin into shared memory
     per_thread[threadIdx.x] = acc;
     __syncthreads();
@@ -471,25 +452,12 @@
   }
 
   __device__ __forceinline__ void finalize(float* out, int num_rows,
-<<<<<<< HEAD
-                                           int num_outputs,
+                                           int num_outputs, output_t transform,
+                                           int num_trees,
                                            int threads_per_tree) {
-    // reduce per-class candidate margins to one best class candidate
-    // per thread (for each of the NITEMS rows)
-    vec<NITEMS, best_margin_label> best({-1, -INFINITY});
-
-    for (int c = threadIdx.x; c < num_classes; c += blockDim.x)
-      best = ArgMax()(best, to_vec(c, per_class_margin[c]));
-
-    __syncthreads();  // free up per_class_margin[]
-    write_best_class_in_block(best, blockDim.x, out, num_rows);
-=======
-                                           int num_outputs, output_t transform,
-                                           int num_trees) {
     class_margins_to_global_memory(
       per_class_margin, per_class_margin + num_classes, transform,
       num_trees / num_classes, tmp_storage, out, num_rows, num_outputs);
->>>>>>> c2f246a9
   }
 };
 
@@ -556,13 +524,9 @@
     }
   }
   __device__ __forceinline__ void finalize(float* out, int num_rows,
-<<<<<<< HEAD
-                                           int num_outputs,
+                                           int num_outputs, output_t transform,
+                                           int num_trees,
                                            int threads_per_tree) {
-=======
-                                           int num_outputs, output_t transform,
-                                           int num_trees) {
->>>>>>> c2f246a9
     if (num_outputs > 1) {
       // only supporting num_outputs == num_classes
       finalize_multiple_outputs(out, num_rows);
@@ -577,51 +541,31 @@
 __global__ void infer_k(storage_type forest, predict_params params) {
   extern __shared__ char smem[];
   float* sdata = (float*)smem;
-<<<<<<< HEAD
   // will break for NITEMS > 1
-  int sdata_stride = params.num_cols + 1 - params.num_cols % 2;
+  int sdata_stride = params.sdata_stride();
   for (size_t block_row0 = blockIdx.x * params.threads_per_tree;
        block_row0 < params.num_rows;
        block_row0 += params.threads_per_tree * gridDim.x) {
-    // cache the row for all threads to reuse
-    // will break for NITEMS > 1
-    for (size_t j = 0; j < params.threads_per_tree; ++j) {
-      size_t row = block_row0 + j;
-#pragma unroll
-      for (int col = threadIdx.x; col < params.num_cols; col += blockDim.x) {
-        sdata[j * sdata_stride + col] =
-          row < params.num_rows ? params.data[row * params.num_cols + col]
-                                : 0.0f;
+    if (cols_in_shmem) {
+      // cache the row for all threads to reuse
+      // will break for NITEMS > 1
+      for (size_t j = 0; j < params.threads_per_tree; ++j) {
+        size_t row = block_row0 + j;
+#pragma unroll
+        for (int col = threadIdx.x; col < params.num_cols; col += blockDim.x) {
+          sdata[j * sdata_stride + col] =
+            row < params.num_rows ? params.data[row * params.num_cols + col]
+                                  : 0.0f;
+        }
       }
     }
 
     tree_aggregator_t<NITEMS, leaf_algo> acc(
-      params.num_classes, sdata,
-      sdata_stride * params.threads_per_tree * sizeof(float));
-=======
-  int num_cols = params.num_cols;
-  for (size_t block_row0 = blockIdx.x * NITEMS; block_row0 < params.num_rows;
-       block_row0 += NITEMS * gridDim.x) {
+      params, (char*)sdata + params.cols_shmem_size(), sdata);
+
+    __syncthreads();  // for both row cache init and acc init
+
     size_t num_input_rows = min((size_t)NITEMS, params.num_rows - block_row0);
-    const float* block_input = params.data + block_row0 * num_cols;
-    if (cols_in_shmem) {
-      // cache the row for all threads to reuse
-      size_t feature = 0;
-#pragma unroll
-      for (feature = threadIdx.x; feature < num_input_rows * num_cols;
-           feature += blockDim.x)
-        sdata[feature] = block_input[feature];
-#pragma unroll
-      for (; feature < NITEMS * num_cols; feature += blockDim.x)
-        sdata[feature] = 0.0f;
-    }
-
-    tree_aggregator_t<NITEMS, leaf_algo> acc(
-      params, (char*)sdata + params.cols_shmem_size(), sdata);
->>>>>>> c2f246a9
-
-    __syncthreads();  // for both row cache init and acc init
-
     // one block works on NITEMS rows and the whole forest
     for (int j = threadIdx.x;
          j - threadIdx.x < forest.num_trees() * params.threads_per_tree;
@@ -630,56 +574,31 @@
          condition for "j < forest.num_trees()". It lets use __syncthreads()
          and is made exact below.
       */
-<<<<<<< HEAD
       int tree = j / params.threads_per_tree;
       int row = j % params.threads_per_tree;  // will break for NITEMS > 1
       if (tree < forest.num_trees()) {
-        acc.accumulate(
-          infer_one_tree<NITEMS, leaf_output_t<leaf_algo>::T>(
-            forest[tree], sdata + row * sdata_stride, params.num_cols),
-          tree);
-      }
-      if (leaf_algo == GROVE_PER_CLASS_MANY_CLASSES) __syncthreads();
-    }
-    acc.finalize(
-      params.preds + params.num_outputs * block_row0,
-      min((size_t)params.threads_per_tree, params.num_rows - block_row0),
-      params.num_outputs, params.threads_per_tree);
-=======
-      if (j < forest.num_trees()) {
-        acc.accumulate(infer_one_tree<NITEMS, leaf_output_t<leaf_algo>::T>(
-                         forest[j], cols_in_shmem ? sdata : block_input,
-                         num_cols, num_input_rows),
-                       j, num_input_rows);
+        auto prediction = infer_one_tree<NITEMS, leaf_output_t<leaf_algo>::T>(
+          forest[j],
+          cols_in_shmem ? sdata + row * sdata_stride
+                        : params.data + block_row0 * params.num_cols,
+          params.num_cols, num_input_rows);
+        acc.accumulate(prediction, j, num_input_rows);
       }
       if (leaf_algo == GROVE_PER_CLASS_MANY_CLASSES) __syncthreads();
     }
     acc.finalize(params.preds + params.num_outputs * block_row0, num_input_rows,
-                 params.num_outputs, params.transform, forest.num_trees());
->>>>>>> c2f246a9
+                 params.num_outputs, params.transform, forest.num_trees(),
+                 params.threads_per_tree);
     __syncthreads();  // free up acc's shared memory resources for next row set
   }
 }
 
 template <int NITEMS, leaf_algo_t leaf_algo>
-<<<<<<< HEAD
-size_t get_smem_footprint(predict_params params) {
-  // will break for multiclass and threads_per_tree > 1
-  ASSERT(params.num_classes <= 2 || params.threads_per_tree == 1,
-         "multiclass not supported with threads_per_tree > 1");
-  size_t finalize_footprint =
-    tree_aggregator_t<NITEMS, leaf_algo>::smem_finalize_footprint(
-      params.num_classes);
-  int sdata_stride = params.num_cols + 1 - params.num_cols % 2;
-  size_t accumulate_footprint =
-    sizeof(float) * sdata_stride * params.threads_per_tree * NITEMS +
-=======
 size_t shmem_size_params::get_smem_footprint() {
   size_t finalize_footprint =
     tree_aggregator_t<NITEMS, leaf_algo>::smem_finalize_footprint(
       cols_shmem_size(), num_classes, predict_proba);
   size_t accumulate_footprint =
->>>>>>> c2f246a9
     tree_aggregator_t<NITEMS, leaf_algo>::smem_accumulate_footprint(
       num_classes) +
     cols_shmem_size();
@@ -687,45 +606,6 @@
   return std::max(accumulate_footprint, finalize_footprint);
 }
 
-<<<<<<< HEAD
-template <leaf_algo_t leaf_algo, typename storage_type>
-void infer_k_launcher(storage_type forest, predict_params params,
-                      cudaStream_t stream, int blockdim_x) {
-  const int MAX_BATCH_ITEMS = 4;
-  params.max_items =
-    (params.algo == algo_t::BATCH_TREE_REORG && params.threads_per_tree == 1)
-      ? MAX_BATCH_ITEMS
-      : 1;
-
-  /** searching for the most items per block while respecting the shared
-  * memory limits creates a full linear programming problem.
-  * solving it in a single equation looks less tractable than this */
-  int num_items = 0;
-  size_t shm_sz = 0;
-  for (int nitems = 1; nitems <= params.max_items; ++nitems) {
-    size_t peak_footprint;
-    switch (nitems) {
-      case 1:
-        peak_footprint = get_smem_footprint<1, leaf_algo>(params);
-        break;
-      case 2:
-        peak_footprint = get_smem_footprint<2, leaf_algo>(params);
-        break;
-      case 3:
-        peak_footprint = get_smem_footprint<3, leaf_algo>(params);
-        break;
-      case 4:
-        peak_footprint = get_smem_footprint<4, leaf_algo>(params);
-        break;
-      default:
-        ASSERT(false, "internal error: nitems > 4");
-    }
-    // for data row
-    if (peak_footprint <= params.max_shm) {
-      num_items = nitems;
-      shm_sz = peak_footprint;
-    }
-=======
 template <int NITEMS>
 size_t shmem_size_params::get_smem_footprint() {
   switch (leaf_algo) {
@@ -739,27 +619,11 @@
       return get_smem_footprint<NITEMS, GROVE_PER_CLASS_FEW_CLASSES>();
     default:
       ASSERT(false, "internal error: unexpected leaf_algo_t");
->>>>>>> c2f246a9
   }
 }
 
 void shmem_size_params::compute_smem_footprint() {
-  switch (n_items) {
-    case 1:
-      shm_sz = get_smem_footprint<1>();
-      break;
-    case 2:
-      shm_sz = get_smem_footprint<2>();
-      break;
-    case 3:
-      shm_sz = get_smem_footprint<3>();
-      break;
-    case 4:
-      shm_sz = get_smem_footprint<4>();
-      break;
-    default:
-      ASSERT(false, "internal error: n_items > 4");
-  }
+  shm_sz = get_smem_footprint<1>();
 }
 
 template <leaf_algo_t leaf_algo, bool cols_in_shmem, typename storage_type>
