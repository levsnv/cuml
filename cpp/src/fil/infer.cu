--- conflicted
+++ resolved
@@ -246,10 +246,6 @@
                                            int log2_threads_per_tree) {
     auto per_thread = (vec<NITEMS, float>*)tmp_storage;
     if (log2_threads_per_tree < 5) {  // >1 tree/warp
-<<<<<<< HEAD
-      __syncwarp();                   // warp-synchronous region
-=======
->>>>>>> a7013327
 #pragma unroll
       for (int order = 16;
            order >> log2_threads_per_tree != 0;  // don't mix rows
@@ -260,12 +256,7 @@
 
       // ensure input columns can be overwritten (no threads traversing trees)
       __syncthreads();
-<<<<<<< HEAD
-      int row_within_warp = threadIdx.x % 32;
-      int warp_id = threadIdx.x / 32;
-=======
       int warp_id = threadIdx.x / 32, row_within_warp = threadIdx.x % 32;
->>>>>>> a7013327
       if (row_within_warp >> log2_threads_per_tree == 0)
         per_thread[row_within_warp + (warp_id << log2_threads_per_tree)] = acc;
       __syncthreads();
