--- conflicted
+++ resolved
@@ -79,13 +79,8 @@
             Labels (outcome values)
         """
 
-<<<<<<< HEAD
-        self._fit(model_func=LinearRegression._create_model,
-                  data=(X, y), **self.kwargs)
-=======
         models = self._fit(model_func=LinearRegression._create_model,
                            data=(X, y))
->>>>>>> 1d3fbc9b
 
         return self
 
