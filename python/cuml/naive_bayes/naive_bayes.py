#
# Copyright (c) 2020, NVIDIA CORPORATION.
#
# Licensed under the Apache License, Version 2.0 (the "License");
# you may not use this file except in compliance with the License.
# You may obtain a copy of the License at
#
#     http://www.apache.org/licenses/LICENSE-2.0
#
# Unless required by applicable law or agreed to in writing, software
# distributed under the License is distributed on an "AS IS" BASIS,
# WITHOUT WARRANTIES OR CONDITIONS OF ANY KIND, either express or implied.
# See the License for the specific language governing permissions and
# limitations under the License.
#


import cupy as cp
import cupy.prof
import math
import warnings

from cuml.common import with_cupy_rmm
from cuml.common import CumlArray
from cuml.common.base import Base
from cuml.common.doc_utils import generate_docstring
from cuml.common.input_utils import input_to_cuml_array
from cuml.common.kernel_utils import cuda_kernel_factory
from cuml.common.import_utils import has_scipy
from cuml.prims.label import make_monotonic
from cuml.prims.label import check_labels
from cuml.prims.label import invert_labels

from cuml.metrics import accuracy_score


def count_features_coo_kernel(float_dtype, int_dtype):
    """
    A simple reduction kernel that takes in a sparse (COO) array
    of features and computes the sum (or sum squared) for each class
    label
    """

    kernel_str = r'''({0} *out,
                    int *rows, int *cols,
                    {0} *vals, int nnz,
                    int n_rows, int n_cols,
                    {1} *labels,
                    int n_classes,
                    bool square) {

      int i = blockIdx.x * blockDim.x + threadIdx.x;

      if(i >= nnz) return;

      int row = rows[i];
      int col = cols[i];
      {0} val = vals[i];
      if(square) val *= val;
      {1} label = labels[row];
      atomicAdd(out + ((col * n_classes) + label), val);
    }'''

    return cuda_kernel_factory(kernel_str,
                               (float_dtype, int_dtype),
                               "count_features_coo")


def count_classes_kernel(float_dtype, int_dtype):
    kernel_str = r'''
    ({0} *out, int n_rows, {1} *labels) {

      int row = blockIdx.x * blockDim.x + threadIdx.x;
      if(row >= n_rows) return;
      {1} label = labels[row];
      atomicAdd(out + label, 1);
    }'''

    return cuda_kernel_factory(kernel_str,
                               (float_dtype, int_dtype),
                               "count_classes")


def count_features_dense_kernel(float_dtype, int_dtype):

    kernel_str = r'''
    ({0} *out,
     {0} *in,
     int n_rows,
     int n_cols,
     {1} *labels,
     int n_classes,
     bool square,
     bool rowMajor) {

      int row = blockIdx.x * blockDim.x + threadIdx.x;
      int col = blockIdx.y * blockDim.y + threadIdx.y;

      if(row >= n_rows || col >= n_cols) return;

      {0} val = !rowMajor ?
            in[col * n_rows + row] : in[row * n_cols + col];

      if(val == 0.0) return;

      if(square) val *= val;
      {1} label = labels[row];

      atomicAdd(out + ((col * n_classes) + label), val);
    }'''

    return cuda_kernel_factory(kernel_str,
                               (float_dtype, int_dtype,),
                               "count_features_dense")


class MultinomialNB(Base):

    """
    Naive Bayes classifier for multinomial models

    The multinomial Naive Bayes classifier is suitable for classification
    with discrete features (e.g., word counts for text classification).

    The multinomial distribution normally requires integer feature counts.
    However, in practice, fractional counts such as tf-idf may also work.

    NOTE: While cuML only provides the multinomial version currently, the
    other variants are planned to be included soon. Refer to the
    corresponding Github issue for updates:
    https://github.com/rapidsai/cuml/issues/1666

    Examples
    --------

    Load the 20 newsgroups dataset from Scikit-learn and train a
    Naive Bayes classifier.

    .. code-block:: python

    import cupy as cp

    from sklearn.datasets import fetch_20newsgroups
    from sklearn.feature_extraction.text import CountVectorizer

    from cuml.naive_bayes import MultinomialNB

    # Load corpus

    twenty_train = fetch_20newsgroups(subset='train',
                              shuffle=True, random_state=42)

    # Turn documents into term frequency vectors

    count_vect = CountVectorizer()
    features = count_vect.fit_transform(twenty_train.data)

    # Put feature vectors and labels on the GPU

    X = cp.sparse.csr_matrix(features.tocsr(), dtype=cp.float32)
    y = cp.asarray(twenty_train.target, dtype=cp.int32)

    # Train model

    model = MultinomialNB()
    model.fit(X, y)

    # Compute accuracy on training set

    model.score(X, y)

    Output:

    .. code-block:: python

    0.9244298934936523

    """
    @with_cupy_rmm
    def __init__(self,
                 alpha=1.0,
                 fit_prior=True,
                 class_prior=None,
                 output_type=None,
                 handle=None):
        """
        Create new multinomial Naive Bayes instance

        Parameters
        ----------

        alpha : float Additive (Laplace/Lidstone) smoothing parameter (0 for
                no smoothing).
        fit_prior : boolean Whether to learn class prior probabilities or no.
                    If false, a uniform prior will be used.
        class_prior : array-like, size (n_classes) Prior probabilities of the
                      classes. If specified, the priors are not adjusted
                      according to the data.
        """
        super(MultinomialNB, self).__init__(handle=handle,
                                            output_type=output_type)
        self.alpha = alpha
        self.fit_prior = fit_prior

        if class_prior is not None:
            self._class_prior, *_ = input_to_cuml_array(class_prior)
        else:
            self._class_prior_ = None

        self.fit_called_ = False
        self._n_classes_ = 0
        self._n_features_ = None

        # Needed until Base no longer assumed cumlHandle
        self.handle = None

    @generate_docstring(X='dense_sparse')
    @cp.prof.TimeRangeDecorator(message="fit()", color_id=0)
    @with_cupy_rmm
    def fit(self, X, y, sample_weight=None):
        """
        Fit Naive Bayes classifier according to X, y

        """
        self._set_n_features_in(X)
        return self.partial_fit(X, y, sample_weight)

    @cp.prof.TimeRangeDecorator(message="fit()", color_id=0)
    @with_cupy_rmm
    def _partial_fit(self, X, y, sample_weight=None, _classes=None):
        self._set_output_type(X)

        if has_scipy():
            from scipy.sparse import isspmatrix as scipy_sparse_isspmatrix
        else:
            from cuml.common.import_utils import dummy_function_always_false \
                as scipy_sparse_isspmatrix

        # todo: use a sparse CumlArray style approach when ready
        # https://github.com/rapidsai/cuml/issues/2216
        if scipy_sparse_isspmatrix(X) or cp.sparse.isspmatrix(X):
            X = X.tocoo()
            rows = cp.asarray(X.row, dtype=X.row.dtype)
            cols = cp.asarray(X.col, dtype=X.col.dtype)
            data = cp.asarray(X.data, dtype=X.data.dtype)
            X = cp.sparse.coo_matrix((data, (rows, cols)), shape=X.shape)
        else:
            X = input_to_cuml_array(X, order='K').array.to_output('cupy')

        y = input_to_cuml_array(y).array.to_output('cupy')

        Y, label_classes = make_monotonic(y, copy=True)

        if not self.fit_called_:
            self.fit_called_ = True
            if _classes is not None:
                _classes, *_ = input_to_cuml_array(_classes, order='K')
                check_labels(Y, _classes.to_output('cupy'))
                self._classes_ = _classes
            else:
                self._classes_ = CumlArray(data=label_classes)

            self._n_classes_ = self.classes_.shape[0]
            self._n_features_ = X.shape[1]
            self._init_counters(self._n_classes_, self._n_features_,
                                X.dtype)
        else:
            check_labels(Y, self._classes_)

        self._count(X, Y)

        self._update_feature_log_prob(self.alpha)
        self._update_class_log_prior(class_prior=self._class_prior_)

        return self

    @with_cupy_rmm
    def update_log_probs(self):
        """
        Updates the log probabilities. This enables lazy update for
        applications like distributed Naive Bayes, so that the model
        can be updated incrementally without incurring this cost each
        time.
        """
        self._update_feature_log_prob(self.alpha)
        self._update_class_log_prior(class_prior=self._class_prior_)

    @with_cupy_rmm
    def partial_fit(self, X, y, classes=None, sample_weight=None):
        """
        Incremental fit on a batch of samples.

        This method is expected to be called several times consecutively on
        different chunks of a dataset so as to implement out-of-core or online
        learning.

        This is especially useful when the whole dataset is too big to fit in
        memory at once.

        This method has some performance overhead hence it is better to call
        partial_fit on chunks of data that are as large as possible (as long
        as fitting in the memory budget) to hide the overhead.

        Parameters
        ----------

        X : {array-like, cupy sparse matrix} of shape (n_samples, n_features)
            Training vectors, where n_samples is the number of samples and
            n_features is the number of features

        y : array-like of shape (n_samples) Target values.
        classes : array-like of shape (n_classes)
                  List of all the classes that can possibly appear in the y
                  vector. Must be provided at the first call to partial_fit,
                  can be omitted in subsequent calls.

        sample_weight : array-like of shape (n_samples)
                        Weights applied to individual samples (1. for
                        unweighted). Currently sample weight is ignored

        Returns
        -------

        self : object
        """
        return self._partial_fit(X, y, sample_weight=sample_weight,
                                 _classes=classes)

    @generate_docstring(X='dense_sparse',
                        return_values={'name': 'y_hat',
                                       'type': 'dense',
                                       'description': 'Predicted values',
                                       'shape': '(n_rows, 1)'})
    @cp.prof.TimeRangeDecorator(message="predict()", color_id=1)
    @with_cupy_rmm
    def predict(self, X):
        """
        Perform classification on an array of test vectors X.

        """
        out_type = self._get_output_type(X)

        if has_scipy():
            from scipy.sparse import isspmatrix as scipy_sparse_isspmatrix
        else:
            from cuml.common.import_utils import dummy_function_always_false \
                as scipy_sparse_isspmatrix

        # todo: use a sparse CumlArray style approach when ready
        # https://github.com/rapidsai/cuml/issues/2216
        if scipy_sparse_isspmatrix(X) or cp.sparse.isspmatrix(X):
            X = X.tocoo()
            rows = cp.asarray(X.row, dtype=X.row.dtype)
            cols = cp.asarray(X.col, dtype=X.col.dtype)
            data = cp.asarray(X.data, dtype=X.data.dtype)
            X = cp.sparse.coo_matrix((data, (rows, cols)), shape=X.shape)
        else:
            X = input_to_cuml_array(X, order='K').array.to_output('cupy')

        jll = self._joint_log_likelihood(X)
        indices = cp.argmax(jll, axis=1).astype(self.classes_.dtype)

        y_hat = invert_labels(indices, classes=self.classes_)
        return CumlArray(data=y_hat).to_output(out_type)

    @generate_docstring(X='dense_sparse',
                        return_values={'name': 'C',
                                       'type': 'dense',
            'description': 'Returns the log-probability of the samples for each class in the \
            model. The columns correspond to the classes in sorted order, as \
<<<<<<< HEAD
            they appear in the attribute classes_.',  # noqa
=======
            they appear in the attribute `classes_`.',  # noqa
>>>>>>> 2aaf10af
                                       'shape': '(n_rows, 1)'})
    @with_cupy_rmm
    def predict_log_proba(self, X):
        """
        Return log-probability estimates for the test vector X.

        """
        out_type = self._get_output_type(X)

        if has_scipy():
            from scipy.sparse import isspmatrix as scipy_sparse_isspmatrix
        else:
            from cuml.common.import_utils import dummy_function_always_false \
                as scipy_sparse_isspmatrix

        # todo: use a sparse CumlArray style approach when ready
        # https://github.com/rapidsai/cuml/issues/2216
        if scipy_sparse_isspmatrix(X) or cp.sparse.isspmatrix(X):
            X = X.tocoo()
            rows = cp.asarray(X.row, dtype=X.row.dtype)
            cols = cp.asarray(X.col, dtype=X.col.dtype)
            data = cp.asarray(X.data, dtype=X.data.dtype)
            X = cp.sparse.coo_matrix((data, (rows, cols)), shape=X.shape)
        else:
            X = input_to_cuml_array(X, order='K').array.to_output('cupy')

        jll = self._joint_log_likelihood(X)

        # normalize by P(X) = P(f_1, ..., f_n)

        # Compute log(sum(exp()))

        # Subtract max in exp to prevent inf
        a_max = cp.amax(jll, axis=1, keepdims=True)

        exp = cp.exp(jll - a_max)
        logsumexp = cp.log(cp.sum(exp, axis=1))

        a_max = cp.squeeze(a_max, axis=1)

        log_prob_x = a_max + logsumexp

        if log_prob_x.ndim < 2:
            log_prob_x = log_prob_x.reshape((1, log_prob_x.shape[0]))
        result = jll - log_prob_x.T
        return CumlArray(result).to_output(out_type)

    @generate_docstring(X='dense_sparse',
                        return_values={'name': 'C',
                                       'type': 'dense',
            'description': 'Returns the probability of the samples for each class in the \
            model. The columns correspond to the classes in sorted order, as \
<<<<<<< HEAD
            they appear in the attribute classes_.',  # noqa
=======
            they appear in the attribute `classes_`.',  # noqa
>>>>>>> 2aaf10af
                                       'shape': '(n_rows, 1)'})
    @with_cupy_rmm
    def predict_proba(self, X):
        """
        Return probability estimates for the test vector X.

        """
        out_type = self._get_output_type(X)
        result = cp.exp(self.predict_log_proba(X))
        return CumlArray(result).to_output(out_type)

    @generate_docstring(X='dense_sparse',
                        return_values={'name': 'score',
                                       'type': 'float',
                                       'description': 'Mean accuracy of \
                                       self.predict(X) with respect to y.'})
    @with_cupy_rmm
    def score(self, X, y, sample_weight=None):
        """
        Return the mean accuracy on the given test data and labels.

        In multi-label classification, this is the subset accuracy which is a
        harsh metric since you require for each sample that each label set be
        correctly predicted.

        Currently, sample weight is ignored

        """
        y_hat = self.predict(X)
        return accuracy_score(y_hat, cp.asarray(y, dtype=y.dtype))

    def _init_counters(self, n_effective_classes, n_features, dtype):
        self._class_count_ = CumlArray.zeros(n_effective_classes,
                                             order="F", dtype=dtype)
        self._feature_count_ = CumlArray.zeros((n_effective_classes,
                                                n_features),
                                               order="F", dtype=dtype)

    def _count(self, X, Y):
        """
        Sum feature counts & class prior counts and add to current model.

        Parameters
        ----------
        X : cupy.ndarray or cupy.sparse matrix of size
                  (n_rows, n_features)
        Y : cupy.array of monotonic class labels
        """

        if X.ndim != 2:
            raise ValueError("Input samples should be a 2D array")

        if Y.dtype != self.classes_.dtype:
            warnings.warn("Y dtype does not match classes_ dtype. Y will be "
                          "converted, which will increase memory consumption")

        counts = cp.zeros((self._n_classes_, self._n_features_), order="F",
                          dtype=X.dtype)

        class_c = cp.zeros(self._n_classes_, order="F", dtype=X.dtype)

        n_rows = X.shape[0]
        n_cols = X.shape[1]

        labels_dtype = self.classes_.dtype

        if cp.sparse.isspmatrix(X):
            X = X.tocoo()

            count_features_coo = count_features_coo_kernel(X.dtype,
                                                           labels_dtype)
            count_features_coo((math.ceil(X.nnz / 32),), (32,),
                               (counts,
                                X.row,
                                X.col,
                                X.data,
                                X.nnz,
                                n_rows,
                                n_cols,
                                Y,
                                self._n_classes_, False))

        else:

            count_features_dense = count_features_dense_kernel(X.dtype,
                                                               labels_dtype)
            count_features_dense((math.ceil(n_rows / 32),
                                  math.ceil(n_cols / 32), 1),
                                 (32, 32, 1),
                                 (counts,
                                  X,
                                  n_rows,
                                  n_cols,
                                  Y,
                                  self._n_classes_,
                                  False,
                                  X.flags["C_CONTIGUOUS"]))

        count_classes = count_classes_kernel(X.dtype, labels_dtype)
        count_classes((math.ceil(n_rows / 32),), (32,),
                      (class_c, n_rows, Y))

        self._feature_count_ = CumlArray(self._feature_count_ + counts)
        self._class_count_ = CumlArray(self._class_count_ + class_c)

    def _update_class_log_prior(self, class_prior=None):

        if class_prior is not None:

            if class_prior.shape[0] != self._n_classes_:
                raise ValueError("Number of classes must match "
                                 "number of priors")

            self._class_log_prior_ = cp.log(class_prior)

        elif self.fit_prior:
            log_class_count = cp.log(self._class_count_)
            self._class_log_prior_ = \
                CumlArray(log_class_count - cp.log(
                    cp.asarray(self._class_count_).sum()))
        else:
            self._class_log_prior_ = CumlArray(cp.full(self._n_classes_,
                                               -1*math.log(self._n_classes_)))

    def _update_feature_log_prob(self, alpha):
        """
        Apply add-lambda smoothing to raw counts and recompute
        log probabilities

        Parameters
        ----------

        alpha : float amount of smoothing to apply (0. means no smoothing)
        """
        smoothed_fc = cp.asarray(self._feature_count_) + alpha
        smoothed_cc = smoothed_fc.sum(axis=1).reshape(-1, 1)
        self._feature_log_prob_ = CumlArray(cp.log(smoothed_fc) -
                                            cp.log(smoothed_cc.reshape(-1, 1)))

    def _joint_log_likelihood(self, X):
        """
        Calculate the posterior log probability of the samples X

        Parameters
        ----------

        X : array-like of size (n_samples, n_features)
        """

        ret = X.dot(cp.asarray(self._feature_log_prob_).T)
        ret += cp.asarray(self._class_log_prior_)
        return ret<|MERGE_RESOLUTION|>--- conflicted
+++ resolved
@@ -368,11 +368,7 @@
                                        'type': 'dense',
             'description': 'Returns the log-probability of the samples for each class in the \
             model. The columns correspond to the classes in sorted order, as \
-<<<<<<< HEAD
-            they appear in the attribute classes_.',  # noqa
-=======
             they appear in the attribute `classes_`.',  # noqa
->>>>>>> 2aaf10af
                                        'shape': '(n_rows, 1)'})
     @with_cupy_rmm
     def predict_log_proba(self, X):
@@ -425,11 +421,7 @@
                                        'type': 'dense',
             'description': 'Returns the probability of the samples for each class in the \
             model. The columns correspond to the classes in sorted order, as \
-<<<<<<< HEAD
-            they appear in the attribute classes_.',  # noqa
-=======
             they appear in the attribute `classes_`.',  # noqa
->>>>>>> 2aaf10af
                                        'shape': '(n_rows, 1)'})
     @with_cupy_rmm
     def predict_proba(self, X):
