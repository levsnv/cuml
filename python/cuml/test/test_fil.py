# Copyright (c) 2019-2021, NVIDIA CORPORATION.
#
# Licensed under the Apache License, Version 2.0 (the "License");
# you may not use this file except in compliance with the License.
# You may obtain a copy of the License at
#
#     http://www.apache.org/licenses/LICENSE-2.0
#
# Unless required by applicable law or agreed to in writing, software
# distributed under the License is distributed on an "AS IS" BASIS,
# WITHOUT WARRANTIES OR CONDITIONS OF ANY KIND, either express or implied.
# See the License for the specific language governing permissions and
# limitations under the License.
#

import numpy as np
import pytest
import os

from cuml import ForestInference
from cuml.test.utils import array_equal, unit_param, \
    quality_param, stress_param
from cuml.common.import_utils import has_xgboost
from cuml.common.import_utils import has_lightgbm

from sklearn.datasets import make_classification, make_regression
from sklearn.ensemble import GradientBoostingClassifier, \
    GradientBoostingRegressor, RandomForestClassifier, RandomForestRegressor, \
    ExtraTreesClassifier, ExtraTreesRegressor
from sklearn.metrics import accuracy_score, mean_squared_error
from sklearn.model_selection import train_test_split


if has_xgboost():
    import xgboost as xgb


def simulate_data(m, n, k=2, random_state=None, classification=True,
                  bias=0.0):
    if classification:
        features, labels = make_classification(n_samples=m,
                                               n_features=n,
                                               n_informative=int(n/5),
                                               n_classes=k,
                                               random_state=random_state)
    else:
        features, labels = make_regression(n_samples=m,
                                           n_features=n,
                                           n_informative=int(n/5),
                                           n_targets=1,
                                           bias=bias,
                                           random_state=random_state)
    return np.c_[features].astype(np.float32), \
        np.c_[labels].astype(np.float32).flatten()


# absolute tolerance for FIL predict_proba
# False is binary classification, True is multiclass
proba_atol = {False: 3e-7, True: 3e-6}


def _build_and_save_xgboost(model_path,
                            X_train,
                            y_train,
                            classification=True,
                            num_rounds=5,
                            n_classes=2,
                            xgboost_params={}):
    """Trains a small xgboost classifier and saves it to model_path"""
    dtrain = xgb.DMatrix(X_train, label=y_train)

    # instantiate params
    params = {'silent': 1}

    # learning task params
    if classification:
        params['eval_metric'] = 'error'
        if n_classes == 2:
            params['objective'] = 'binary:logistic'
        else:
            params['num_class'] = n_classes
            params['objective'] = 'multi:softprob'
    else:
        params['eval_metric'] = 'error'
        params['objective'] = 'reg:squarederror'
        params['base_score'] = 0.0

    params['max_depth'] = 25
    params.update(xgboost_params)
    bst = xgb.train(params, dtrain, num_rounds)
    bst.save_model(model_path)
    return bst


@pytest.mark.parametrize('n_rows', [unit_param(1000),
                                    quality_param(10000),
                                    stress_param(500000)])
@pytest.mark.parametrize('n_columns', [unit_param(30),
                                       quality_param(100),
                         stress_param(1000)])
@pytest.mark.parametrize('num_rounds', [unit_param(1),
                                        unit_param(5),
                                        quality_param(50),
                                        stress_param(90)])
@pytest.mark.parametrize('n_classes', [2, 5, 25])
@pytest.mark.skipif(has_xgboost() is False, reason="need to install xgboost")
def test_fil_classification(n_rows, n_columns, num_rounds,
                            n_classes, tmp_path):
    # settings
    classification = True  # change this to false to use regression
    random_state = np.random.RandomState(43210)

    X, y = simulate_data(n_rows, n_columns, n_classes,
                         random_state=random_state,
                         classification=classification)
    # identify shape and indices
    n_rows, n_columns = X.shape
    train_size = 0.80

    X_train, X_validation, y_train, y_validation = train_test_split(
        X, y, train_size=train_size, random_state=0)

    model_path = os.path.join(tmp_path, 'xgb_class.model')

    bst = _build_and_save_xgboost(model_path, X_train, y_train,
                                  num_rounds=num_rounds,
                                  classification=classification,
                                  n_classes=n_classes)

    dvalidation = xgb.DMatrix(X_validation, label=y_validation)

    if n_classes == 2:
        xgb_preds = bst.predict(dvalidation)
        xgb_preds_int = np.around(xgb_preds)
        xgb_proba = np.stack([1-xgb_preds, xgb_preds], axis=1)
    else:
        xgb_proba = bst.predict(dvalidation)
        xgb_preds_int = xgb_proba.argmax(axis=1)
    xgb_acc = accuracy_score(y_validation, xgb_preds_int)

    fm = ForestInference.load(model_path,
                              algo='auto',
                              output_class=True,
                              threshold=0.50)
    fil_preds = np.asarray(fm.predict(X_validation))
    fil_proba = np.asarray(fm.predict_proba(X_validation))
    fil_acc = accuracy_score(y_validation, fil_preds)

    assert fil_acc == pytest.approx(xgb_acc, abs=0.01)
    assert array_equal(fil_preds, xgb_preds_int)
    np.testing.assert_allclose(fil_proba, xgb_proba,
                               atol=proba_atol[n_classes > 2])


@pytest.mark.parametrize('n_rows', [unit_param(1000), quality_param(10000),
                         stress_param(500000)])
@pytest.mark.parametrize('n_columns', [unit_param(20), quality_param(100),
                         stress_param(1000)])
@pytest.mark.parametrize('num_rounds', [unit_param(5), quality_param(10),
                         stress_param(90)])
@pytest.mark.parametrize('max_depth', [unit_param(3),
                                       unit_param(7),
                                       stress_param(11)])
@pytest.mark.skipif(has_xgboost() is False, reason="need to install xgboost")
def test_fil_regression(n_rows, n_columns, num_rounds, tmp_path, max_depth):
    # settings
    classification = False  # change this to false to use regression
    n_rows = n_rows  # we'll use 1 millions rows
    n_columns = n_columns
    random_state = np.random.RandomState(43210)

    X, y = simulate_data(n_rows, n_columns,
                         random_state=random_state,
                         classification=classification, bias=10.0)
    # identify shape and indices
    n_rows, n_columns = X.shape
    train_size = 0.80

    X_train, X_validation, y_train, y_validation = train_test_split(
        X, y, train_size=train_size, random_state=0)

    model_path = os.path.join(tmp_path, 'xgb_reg.model')
    bst = _build_and_save_xgboost(model_path, X_train,
                                  y_train,
                                  classification=classification,
                                  num_rounds=num_rounds,
                                  xgboost_params={'max_depth': max_depth})

    dvalidation = xgb.DMatrix(X_validation, label=y_validation)
    xgb_preds = bst.predict(dvalidation)

    xgb_mse = mean_squared_error(y_validation, xgb_preds)
    fm = ForestInference.load(model_path,
                              algo='auto',
                              output_class=False)
    fil_preds = np.asarray(fm.predict(X_validation))
    fil_preds = np.reshape(fil_preds, np.shape(xgb_preds))
    fil_mse = mean_squared_error(y_validation, fil_preds)

    assert fil_mse == pytest.approx(xgb_mse, abs=0.01)
    assert np.allclose(fil_preds, xgb_preds, 1e-3)


@pytest.mark.parametrize('n_rows', [1000])
@pytest.mark.parametrize('n_columns', [30])
# Skip depth 20 for dense tests
@pytest.mark.parametrize('max_depth,storage_type',
                         [(2, False), (2, True), (10, False), (10, True),
                          (20, True)])
# FIL not supporting multi-class sklearn RandomForestClassifiers
# When n_classes=25, fit a single estimator only to reduce test time
@pytest.mark.parametrize('n_classes,model_class,n_estimators',
                         [(2, GradientBoostingClassifier, 1),
                          (2, GradientBoostingClassifier, 10),
                          (2, RandomForestClassifier, 1),
                          (2, RandomForestClassifier, 10),
                          (2, ExtraTreesClassifier, 1),
                          (2, ExtraTreesClassifier, 10),
                          (5, GradientBoostingClassifier, 1),
                          (5, GradientBoostingClassifier, 10),
                          (25, GradientBoostingClassifier, 1)])
def test_fil_skl_classification(n_rows, n_columns, n_estimators, max_depth,
                                n_classes, storage_type, model_class):
    # settings
    classification = True  # change this to false to use regression
    random_state = np.random.RandomState(43210)

    X, y = simulate_data(n_rows, n_columns, n_classes,
                         random_state=random_state,
                         classification=classification)
    # identify shape and indices
    train_size = 0.80

    X_train, X_validation, y_train, y_validation = train_test_split(
        X, y, train_size=train_size, random_state=0)

    init_kwargs = {
        'n_estimators': n_estimators,
        'max_depth': max_depth,
    }
    if model_class in [RandomForestClassifier, ExtraTreesClassifier]:
        init_kwargs['max_features'] = 0.3
        init_kwargs['n_jobs'] = -1
    else:
        # model_class == GradientBoostingClassifier
        init_kwargs['init'] = 'zero'

    skl_model = model_class(**init_kwargs, random_state=random_state)
    skl_model.fit(X_train, y_train)

    skl_preds = skl_model.predict(X_validation)
    skl_preds_int = np.around(skl_preds)
    skl_proba = skl_model.predict_proba(X_validation)

    skl_acc = accuracy_score(y_validation, skl_preds_int)

    algo = 'NAIVE' if storage_type else 'BATCH_TREE_REORG'

    fm = ForestInference.load_from_sklearn(skl_model,
                                           algo=algo,
                                           output_class=True,
                                           threshold=0.50,
                                           storage_type=storage_type)
    fil_preds = np.asarray(fm.predict(X_validation))
    fil_preds = np.reshape(fil_preds, np.shape(skl_preds_int))
    fil_acc = accuracy_score(y_validation, fil_preds)
    # fil_acc is within p99 error bars of skl_acc (diff == 0.017 +- 0.012)
    # however, some tests have a delta as big as 0.04.
    # sklearn uses float64 thresholds, while FIL uses float32
    # TODO(levsnv): once FIL supports float64 accuracy, revisit thresholds
    threshold = 1e-5 if n_classes == 2 else 0.1
    assert fil_acc == pytest.approx(skl_acc, abs=threshold)

    if n_classes == 2:
        assert array_equal(fil_preds, skl_preds_int)
    fil_proba = np.asarray(fm.predict_proba(X_validation))
    fil_proba = np.reshape(fil_proba, np.shape(skl_proba))
    np.testing.assert_allclose(fil_proba, skl_proba,
                               atol=proba_atol[n_classes > 2])


@pytest.mark.parametrize('n_rows', [1000])
@pytest.mark.parametrize('n_columns', [20])
@pytest.mark.parametrize('n_classes,model_class,n_estimators',
                         [(1, GradientBoostingRegressor, 1),
                          (1, GradientBoostingRegressor, 10),
                          (1, RandomForestRegressor, 1),
                          (1, RandomForestRegressor, 10),
                          (1, ExtraTreesRegressor, 1),
                          (1, ExtraTreesRegressor, 10),
                          (5, GradientBoostingRegressor, 10)])
@pytest.mark.parametrize('max_depth', [2, 10, 20])
@pytest.mark.parametrize('storage_type', [False, True])
def test_fil_skl_regression(n_rows, n_columns, n_classes, model_class,
                            n_estimators, max_depth, storage_type):

    # skip depth 20 for dense tests
    if max_depth == 20 and not storage_type:
        return

    # settings
    random_state = np.random.RandomState(43210)

    X, y = simulate_data(n_rows, n_columns, n_classes,
                         random_state=random_state,
                         classification=False)
    # identify shape and indices
    train_size = 0.80

    X_train, X_validation, y_train, y_validation = train_test_split(
        X, y, train_size=train_size, random_state=0)

    init_kwargs = {
        'n_estimators': n_estimators,
        'max_depth': max_depth,
    }
    if model_class in [RandomForestRegressor, ExtraTreesRegressor]:
        init_kwargs['max_features'] = 0.3
        init_kwargs['n_jobs'] = -1
    else:
        # model_class == GradientBoostingRegressor
        init_kwargs['init'] = 'zero'

    skl_model = model_class(**init_kwargs)
    skl_model.fit(X_train, y_train)

    skl_preds = skl_model.predict(X_validation)

    skl_mse = mean_squared_error(y_validation, skl_preds)

    algo = 'NAIVE' if storage_type else 'BATCH_TREE_REORG'

    fm = ForestInference.load_from_sklearn(skl_model,
                                           algo=algo,
                                           output_class=False,
                                           storage_type=storage_type)
    fil_preds = np.asarray(fm.predict(X_validation))
    fil_preds = np.reshape(fil_preds, np.shape(skl_preds))

    fil_mse = mean_squared_error(y_validation, fil_preds)

    assert fil_mse <= skl_mse * (1. + 1e-6) + 1e-4
    assert np.allclose(fil_preds, skl_preds, 1.2e-3)


@pytest.fixture(scope="session", params=['binary', 'json'])
def small_classifier_and_preds(tmpdir_factory, request):
    X, y = simulate_data(500, 10,
                         random_state=43210,
                         classification=True)

    ext = 'json' if request.param == 'json' else 'model'
    model_type = 'xgboost_json' if request.param == 'json' else 'xgboost'
    model_path = str(tmpdir_factory.mktemp("models").join(
                 f"small_class.{ext}"))
    bst = _build_and_save_xgboost(model_path, X, y)
    # just do within-sample since it's not an accuracy test
    dtrain = xgb.DMatrix(X, label=y)
    xgb_preds = bst.predict(dtrain)

    return (model_path, model_type, X, xgb_preds)


@pytest.mark.skipif(has_xgboost() is False, reason="need to install xgboost")
@pytest.mark.parametrize('algo', ['AUTO', 'NAIVE', 'TREE_REORG',
                                  'BATCH_TREE_REORG',
                                  'auto', 'naive', 'tree_reorg',
                                  'batch_tree_reorg'])
def test_output_algos(algo, small_classifier_and_preds):
    model_path, model_type, X, xgb_preds = small_classifier_and_preds
    fm = ForestInference.load(model_path,
                              model_type=model_type,
                              algo=algo,
                              output_class=True,
                              threshold=0.50)

    xgb_preds_int = np.around(xgb_preds)
    fil_preds = np.asarray(fm.predict(X))
    fil_preds = np.reshape(fil_preds, np.shape(xgb_preds_int))

    assert np.allclose(fil_preds, xgb_preds_int, 1e-3)


@pytest.mark.skipif(has_xgboost() is False, reason="need to install xgboost")
@pytest.mark.parametrize('storage_type',
                         [False, True, 'auto', 'dense', 'sparse', 'sparse8'])
def test_output_storage_type(storage_type, small_classifier_and_preds):
    model_path, model_type, X, xgb_preds = small_classifier_and_preds
    fm = ForestInference.load(model_path,
                              model_type=model_type,
                              output_class=True,
                              storage_type=storage_type,
                              threshold=0.50)

    xgb_preds_int = np.around(xgb_preds)
    fil_preds = np.asarray(fm.predict(X))
    fil_preds = np.reshape(fil_preds, np.shape(xgb_preds_int))

    assert np.allclose(fil_preds, xgb_preds_int, 1e-3)


@pytest.mark.skipif(has_xgboost() is False, reason="need to install xgboost")
@pytest.mark.parametrize('storage_type', ['dense', 'sparse'])
@pytest.mark.parametrize('blocks_per_sm', [1, 2, 3, 4])
def test_output_blocks_per_sm(storage_type, blocks_per_sm,
                              small_classifier_and_preds):
    model_path, model_type, X, xgb_preds = small_classifier_and_preds
    fm = ForestInference.load(model_path,
                              model_type=model_type,
                              output_class=True,
                              storage_type=storage_type,
                              threshold=0.50,
                              blocks_per_sm=blocks_per_sm)

    xgb_preds_int = np.around(xgb_preds)
    fil_preds = np.asarray(fm.predict(X))
    fil_preds = np.reshape(fil_preds, np.shape(xgb_preds_int))

    assert np.allclose(fil_preds, xgb_preds_int, 1e-3)


@pytest.mark.skipif(has_xgboost() is False, reason="need to install xgboost")
<<<<<<< HEAD
@pytest.mark.parametrize('threads_per_tree', [2, 4, 8, 16, 32, 64, 128, 256])
def test_threads_per_tree(threads_per_tree,
                          small_classifier_and_preds):
    model_path, model_type, X, xgb_preds = small_classifier_and_preds
    fm = ForestInference.load(model_path,
                              model_type=model_type,
                              output_class=True,
                              storage_type='auto',
                              threshold=0.50,
                              threads_per_tree=threads_per_tree,
                              n_items=1)

    fil_preds = np.asarray(fm.predict(X))
    fil_proba = np.asarray(fm.predict_proba(X))

    xgb_proba = np.stack([1-xgb_preds, xgb_preds], axis=1)
    np.testing.assert_allclose(fil_proba, xgb_proba,
                               atol=proba_atol[False])

    xgb_preds_int = np.around(xgb_preds)
    fil_preds = np.reshape(fil_preds, np.shape(xgb_preds_int))
    assert np.allclose(fil_preds, xgb_preds_int, 1e-3)
=======
def test_print_forest_shape(small_classifier_and_preds):
    model_path, model_type, X, xgb_preds = small_classifier_and_preds
    import io
    strio = io.BytesIO()
    ForestInference.load(model_path, model_type=model_type, output_class=True,
                         forest_shape_file=strio)
    strio.seek(0)
    string = str(strio.read())
    assert 'model size' in string
    assert ' MB' in string
    assert 'Depth histogram:' in string
    assert 'Avg nodes per tree' in string
    assert 'Leaf depth' in string
    assert 'Depth histogram fingerprint' in string
>>>>>>> 47d59115


@pytest.mark.parametrize('output_class', [True, False])
@pytest.mark.skipif(has_xgboost() is False, reason="need to install xgboost")
def test_thresholding(output_class, small_classifier_and_preds):
    model_path, model_type, X, xgb_preds = small_classifier_and_preds
    fm = ForestInference.load(model_path,
                              model_type=model_type,
                              algo='TREE_REORG',
                              output_class=output_class,
                              threshold=0.50)
    fil_preds = np.asarray(fm.predict(X))
    if output_class:
        assert ((fil_preds != 0.0) & (fil_preds != 1.0)).sum() == 0
    else:
        assert ((fil_preds != 0.0) & (fil_preds != 1.0)).sum() > 0


@pytest.mark.skipif(has_xgboost() is False, reason="need to install xgboost")
def test_output_args(small_classifier_and_preds):
    model_path, model_type, X, xgb_preds = small_classifier_and_preds
    fm = ForestInference.load(model_path,
                              model_type=model_type,
                              algo='TREE_REORG',
                              output_class=False,
                              threshold=0.50)
    X = np.asarray(X)
    fil_preds = fm.predict(X)
    fil_preds = np.reshape(fil_preds, np.shape(xgb_preds))

    assert array_equal(fil_preds, xgb_preds, 1e-3)


@pytest.mark.parametrize('num_classes', [2, 5])
@pytest.mark.skipif(has_lightgbm() is False, reason="need to install lightgbm")
def test_lightgbm(tmp_path, num_classes):
    import lightgbm as lgb
    X, y = simulate_data(500,
                         10 if num_classes == 2 else 50,
                         num_classes,
                         random_state=43210,
                         classification=True)
    train_data = lgb.Dataset(X, label=y)
    num_round = 5
    model_path = str(os.path.join(tmp_path, 'lgb.model'))

    if num_classes == 2:
        param = {'objective': 'binary',
                 'metric': 'binary_logloss',
                 'num_class': 1}
        bst = lgb.train(param, train_data, num_round)
        bst.save_model(model_path)
        fm = ForestInference.load(model_path,
                                  algo='TREE_REORG',
                                  output_class=True,
                                  model_type="lightgbm")
        # binary classification
        gbm_proba = bst.predict(X)
        fil_proba = fm.predict_proba(X)[:, 1]
        gbm_preds = (gbm_proba > 0.5)
        fil_preds = fm.predict(X)
        assert array_equal(gbm_preds, fil_preds)
        np.testing.assert_allclose(gbm_proba, fil_proba,
                                   atol=proba_atol[num_classes > 2])
    else:
        # multi-class classification
        lgm = lgb.LGBMClassifier(objective='multiclass',
                                 boosting_type='gbdt',
                                 n_estimators=num_round)
        lgm.fit(X, y)
        lgm.booster_.save_model(model_path)
        fm = ForestInference.load(model_path,
                                  algo='TREE_REORG',
                                  output_class=True,
                                  model_type="lightgbm")
        lgm_preds = lgm.predict(X)
        assert array_equal(lgm.booster_.predict(X).argmax(axis=1), lgm_preds)
        assert array_equal(lgm_preds, fm.predict(X))
        # lightgbm uses float64 thresholds, while FIL uses float32
        np.testing.assert_allclose(lgm.predict_proba(X), fm.predict_proba(X),
                                   atol=proba_atol[num_classes > 2])<|MERGE_RESOLUTION|>--- conflicted
+++ resolved
@@ -420,7 +420,6 @@
 
 
 @pytest.mark.skipif(has_xgboost() is False, reason="need to install xgboost")
-<<<<<<< HEAD
 @pytest.mark.parametrize('threads_per_tree', [2, 4, 8, 16, 32, 64, 128, 256])
 def test_threads_per_tree(threads_per_tree,
                           small_classifier_and_preds):
@@ -443,7 +442,9 @@
     xgb_preds_int = np.around(xgb_preds)
     fil_preds = np.reshape(fil_preds, np.shape(xgb_preds_int))
     assert np.allclose(fil_preds, xgb_preds_int, 1e-3)
-=======
+
+
+@pytest.mark.skipif(has_xgboost() is False, reason="need to install xgboost")
 def test_print_forest_shape(small_classifier_and_preds):
     model_path, model_type, X, xgb_preds = small_classifier_and_preds
     import io
@@ -458,7 +459,6 @@
     assert 'Avg nodes per tree' in string
     assert 'Leaf depth' in string
     assert 'Depth histogram fingerprint' in string
->>>>>>> 47d59115
 
 
 @pytest.mark.parametrize('output_class', [True, False])
