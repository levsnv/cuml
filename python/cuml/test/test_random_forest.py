--- conflicted
+++ resolved
@@ -129,11 +129,7 @@
     # Initialize, fit and predict using cuML's
     # random forest classification model
     cuml_model = curfr(max_features=1.0, rows_sample=1.0,
-<<<<<<< HEAD
                        n_bins=16, split_algo=split_algo, split_criterion=2,
-=======
-                       n_bins=24, split_algo=split_algo, split_criterion=2,
->>>>>>> 21ee293d
                        min_rows_per_node=2,
                        n_estimators=50, handle=handle, max_leaves=-1,
                        max_depth=16, accuracy_metric='mse')
