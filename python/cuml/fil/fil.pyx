#
# Copyright (c) 2019-2021, NVIDIA CORPORATION.
#
# Licensed under the Apache License, Version 2.0 (the "License");
# you may not use this file except in compliance with the License.
# You may obtain a copy of the License at
#
#     http://www.apache.org/licenses/LICENSE-2.0
#
# Unless required by applicable law or agreed to in writing, software
# distributed under the License is distributed on an "AS IS" BASIS,
# WITHOUT WARRANTIES OR CONDITIONS OF ANY KIND, either express or implied.
# See the License for the specific language governing permissions and
# limitations under the License.
#

# distutils: language = c++

import copy
import cudf
import ctypes
import math
import numpy as np
import warnings
import pandas as pd

import rmm

from libcpp cimport bool
from libc.stdint cimport uintptr_t
from libc.stdlib cimport calloc, malloc, free

import cuml.internals
from cuml.common.array import CumlArray
from cuml.common.base import Base
from cuml.raft.common.handle cimport handle_t
from cuml.common import input_to_cuml_array, logger
from cuml.common.mixins import CMajorInputTagMixin

import treelite
import treelite.sklearn as tl_skl

cimport cuml.common.cuda

cdef extern from "treelite/c_api.h":
    ctypedef void* ModelHandle
    cdef int TreeliteLoadXGBoostModel(const char* filename,
                                      ModelHandle* out) except +
    cdef int TreeliteLoadXGBoostJSON(const char* filename,
                                     ModelHandle* out) except +
    cdef int TreeliteFreeModel(ModelHandle handle) except +
    cdef int TreeliteQueryNumTree(ModelHandle handle, size_t* out) except +
    cdef int TreeliteQueryNumFeature(ModelHandle handle, size_t* out) except +
    cdef int TreeliteQueryNumClass(ModelHandle handle, size_t* out) except +
    cdef int TreeliteLoadLightGBMModel(const char* filename,
                                       ModelHandle* out) except +
    cdef const char* TreeliteGetLastError()


cdef class TreeliteModel():
    """
    Wrapper for Treelite-loaded forest

    .. note:: This is only used for loading saved models into ForestInference,
    it does not actually perform inference. Users typically do
    not need to access TreeliteModel instances directly.

    Attributes
    ----------

    handle : ModelHandle
        Opaque pointer to Treelite model
    """
    cpdef ModelHandle handle
    cpdef bool owns_handle

    def __cinit__(self, owns_handle=True):
        """If owns_handle is True, free the handle's model in destructor.
        Set this to False if another owner will free the model."""
        self.handle = <ModelHandle>NULL
        self.owns_handle = owns_handle

    cdef set_handle(self, ModelHandle new_handle):
        self.handle = new_handle

    cdef ModelHandle get_handle(self):
        return self.handle

    def __dealloc__(self):
        if self.handle != NULL and self.owns_handle:
            TreeliteFreeModel(self.handle)

    @property
    def num_trees(self):
        assert self.handle != NULL
        cdef size_t out
        TreeliteQueryNumTree(self.handle, &out)
        return out

    @property
    def num_features(self):
        assert self.handle != NULL
        cdef size_t out
        TreeliteQueryNumFeature(self.handle, &out)
        return out

    @staticmethod
    def free_treelite_model(model_handle):
        cdef uintptr_t model_ptr = <uintptr_t>model_handle
        TreeliteFreeModel(<ModelHandle> model_ptr)

    @staticmethod
    def from_filename(filename, model_type="xgboost"):
        """
        Returns a TreeliteModel object loaded from `filename`

        Parameters
        ----------
        filename : string
            Path to treelite model file to load

        model_type : string
            Type of model: 'xgboost', 'xgboost_json', or 'lightgbm'
        """
        filename_bytes = filename.encode("UTF-8")
        cdef ModelHandle handle
        if model_type == "xgboost":
            res = TreeliteLoadXGBoostModel(filename_bytes, &handle)
            if res < 0:
                err = TreeliteGetLastError()
                raise RuntimeError("Failed to load %s (%s)" % (filename, err))
        elif model_type == "xgboost_json":
            res = TreeliteLoadXGBoostJSON(filename_bytes, &handle)
            if res < 0:
                err = TreeliteGetLastError()
                raise RuntimeError("Failed to load %s (%s)" % (filename, err))
        elif model_type == "lightgbm":
            logger.warn("Treelite currently does not support float64 model"
                        " parameters. Accuracy may degrade slightly relative"
                        " to native LightGBM invocation.")
            res = TreeliteLoadLightGBMModel(filename_bytes, &handle)
            if res < 0:
                err = TreeliteGetLastError()
                raise RuntimeError("Failed to load %s (%s)" % (filename, err))
        else:
            raise ValueError("Unknown model type %s" % model_type)
        model = TreeliteModel()
        model.set_handle(handle)
        return model

    @staticmethod
    def from_treelite_model_handle(treelite_handle,
                                   take_handle_ownership=False):
        cdef ModelHandle handle = <ModelHandle> <size_t> treelite_handle
        model = TreeliteModel(owns_handle=take_handle_ownership)
        model.set_handle(handle)
        return model

cdef extern from "cuml/fil/fil.h" namespace "ML::fil":
    cdef enum algo_t:
        ALGO_AUTO,
        NAIVE,
        TREE_REORG,
        BATCH_TREE_REORG

    cdef enum storage_type_t:
        AUTO,
        DENSE,
        SPARSE,
        SPARSE8

    cdef struct forest:
        pass

    ctypedef forest* forest_t

    cdef struct treelite_params_t:
        algo_t algo
        bool output_class
        float threshold
        # changing the parameters below may speed up inference
        # tree storage format, tradeoffs in big O(), node size
        # not all formats fit all models
        storage_type_t storage_type
        # limit number of CUDA blocks launched per GPU SM (or unlimited if 0)
<<<<<<< HEAD
        int blocks_per_sm
        # multiple (neighboring) threads infer on the same tree within a block
        # this improves memory bandwith near tree root (but uses more shared
        # memory)
        int threads_per_tree
        # n_items is how many input samples (items) any thread processes.
        # if 0 is given, FIL chooses itself
        int n_items
=======
        # this affects inference performance and will become configurable soon
        char** pforest_shape_str
>>>>>>> 47d59115

    cdef void free(handle_t& handle,
                   forest_t)

    cdef void predict(handle_t& handle,
                      forest_t,
                      float*,
                      float*,
                      size_t,
                      bool) except +

    cdef forest_t from_treelite(handle_t& handle,
                                forest_t*,
                                ModelHandle,
                                treelite_params_t*,
                                bool,
                                char**) except +

cdef class ForestInference_impl():

    cdef object handle
    cdef forest_t forest_data
    cdef size_t num_class
    cdef bool output_class

    def __cinit__(self,
                  handle=None):
        self.handle = handle
        self.forest_data = NULL

    def get_algo(self, algo_str):
        algo_dict={'AUTO': algo_t.ALGO_AUTO,
                   'auto': algo_t.ALGO_AUTO,
                   'NAIVE': algo_t.NAIVE,
                   'naive': algo_t.NAIVE,
                   'BATCH_TREE_REORG': algo_t.BATCH_TREE_REORG,
                   'batch_tree_reorg': algo_t.BATCH_TREE_REORG,
                   'TREE_REORG': algo_t.TREE_REORG,
                   'tree_reorg': algo_t.TREE_REORG}
        if algo_str not in algo_dict.keys():
            raise Exception(' Wrong algorithm selected please refer'
                            ' to the documentation')
        return algo_dict[algo_str]

    def get_storage_type(self, storage_type):
        storage_type_str = str(storage_type)
        storage_type_dict={'auto': storage_type_t.AUTO,
                           'False': storage_type_t.DENSE,
                           'dense': storage_type_t.DENSE,
                           'True': storage_type_t.SPARSE,
                           'sparse': storage_type_t.SPARSE,
                           'sparse8': storage_type_t.SPARSE8}

        if storage_type_str not in storage_type_dict.keys():
            raise ValueError(
                "The value entered for storage_type is not "
                "supported. Please refer to the documentation at"
                "(https://docs.rapids.ai/api/cuml/nightly/api.html#"
                "forest-inferencing) to see the accepted values.")
        if storage_type_str == 'sparse8':
            logger.info('storage_type=="sparse8" is an experimental feature')
        return storage_type_dict[storage_type_str]

    def predict(self, X,
                output_dtype=None, predict_proba=False, preds=None):
        """
        Returns the results of forest inference on the examples in X

        Parameters
        ----------
        X : float32 array-like (device or host) shape = (n_samples, n_features)
            For optimal performance, pass a device array with C-style layout
        preds : float32 device array, shape = n_samples
        predict_proba : bool, whether to output class probabilities(vs classes)
            Supported only for binary classification. output format
            matches sklearn

        Returns
        -------

        Predicted results of type as defined by the output_type variable

        """

        # Set the output_dtype. None is fine here
        cuml.internals.set_api_output_dtype(output_dtype)

        if (not self.output_class) and predict_proba:
            raise NotImplementedError("Predict_proba function is not available"
                                      " for Regression models. If you are "
                                      " using a Classification model, please "
                                      " set `output_class=True` while creating"
                                      " the FIL model.")
        cdef uintptr_t X_ptr
        X_m, n_rows, n_cols, dtype = \
            input_to_cuml_array(X, order='C',
                                convert_to_dtype=np.float32,
                                check_dtype=np.float32)
        X_ptr = X_m.ptr

        cdef handle_t* handle_ =\
            <handle_t*><size_t>self.handle.getHandle()

        if preds is None:
            shape = (n_rows, )
            if predict_proba:
                if self.num_class <= 2:
                    shape += (2,)
                else:
                    shape += (self.num_class,)
            preds = CumlArray.empty(shape=shape, dtype=np.float32, order='C')
        elif (not isinstance(preds, cudf.Series) and
              not rmm.is_cuda_array(preds)):
            raise ValueError("Invalid type for output preds,"
                             " need GPU array")

        cdef uintptr_t preds_ptr
        preds_ptr = preds.ptr

        predict(handle_[0],
                self.forest_data,
                <float*> preds_ptr,
                <float*> X_ptr,
                <size_t> n_rows,
                <bool> predict_proba)
        self.handle.sync()

        # special case due to predict and predict_proba
        # both coming from the same CUDA/C++ function
        if predict_proba:
            cuml.internals.set_api_output_dtype(None)

        return preds

    def load_from_treelite_model_handle(self, **kwargs):
        self.forest_data = NULL
        return self.load_using_treelite_handle(**kwargs)

    def load_from_treelite_model(self, **kwargs):
        cdef TreeliteModel model = kwargs['model']
        return self.load_from_treelite_model_handle(
            model_handle=<uintptr_t>model.handle, **kwargs)

    def load_from_treelite_model(self,
                                 TreeliteModel model,
                                 bool output_class,
                                 str algo,
                                 float threshold,
                                 str storage_type,
                                 int blocks_per_sm,
                                 bool print_forest_shape,
                                 forest_shape_file):
        TreeliteQueryNumClass(<ModelHandle> model.handle,
                              & self.num_class)
        return self.load_from_treelite_model_handle(<uintptr_t>model.handle,
                                                    output_class, algo,
                                                    threshold, storage_type,
                                                    blocks_per_sm,
                                                    print_forest_shape,
                                                    forest_shape_file)

    def load_using_treelite_handle(self, **kwargs):
        cdef treelite_params_t treelite_params

        self.output_class = kwargs['output_class']
        treelite_params.output_class = self.output_class
        treelite_params.threshold = kwargs['threshold']
        treelite_params.algo = self.get_algo(kwargs['algo'])
        treelite_params.storage_type =\
            self.get_storage_type(kwargs['storage_type'])
        treelite_params.blocks_per_sm = kwargs['blocks_per_sm']
<<<<<<< HEAD
        treelite_params.n_items = kwargs['n_items']
        treelite_params.threads_per_tree = kwargs['threads_per_tree']
=======
        cdef char* forest_shape_str
        if kwargs['forest_shape_file'] is not None:
            treelite_params.pforest_shape_str = &forest_shape_str
        else:
            treelite_params.pforest_shape_str = NULL
>>>>>>> 47d59115

        cdef handle_t* handle_ =\
            <handle_t*><size_t>self.handle.getHandle()
        cdef uintptr_t model_ptr = <uintptr_t>kwargs['model_handle']
        cdef char* forest_shape_str

        from_treelite(handle_[0],
                      &self.forest_data,
                      <ModelHandle> model_ptr,
<<<<<<< HEAD
                      &treelite_params,
                      print_forest_shape,
                      &forest_shape_str)
        if print_forest_shape:
          forest_shape_file.write(forest_shape_str)
=======
                      &treelite_params)
        if kwargs['forest_shape_file'] is not None:
            kwargs['forest_shape_file'].write(forest_shape_str)
            free(forest_shape_str)
>>>>>>> 47d59115
        TreeliteQueryNumClass(<ModelHandle> model_ptr,
                              &self.num_class)
        return self

    def __dealloc__(self):
        cdef handle_t* handle_ = <handle_t*><size_t>self.handle.getHandle()

        if self.forest_data !=NULL:
            free(handle_[0], self.forest_data)


class ForestInference(Base,
                      CMajorInputTagMixin):
    """
    ForestInference provides GPU-accelerated inference (prediction)
    for random forest and boosted decision tree models.

    This module does not support training models. Rather, users should
    train a model in another package and save it in a
    treelite-compatible format. (See https://github.com/dmlc/treelite)
    Currently, LightGBM, XGBoost and SKLearn GBDT and random forest models
    are supported.

    Users typically create a ForestInference object by loading a saved model
    file with ForestInference.load. It is also possible to create it from an
    SKLearn model using ForestInference.load_from_sklearn. The resulting object
    provides a `predict` method for carrying out inference.

    **Known limitations**:
     * A single row of data should fit into the shared memory of a thread
       block, which means that more than 12288 features are not supported.
     * From sklearn.ensemble, only
       {RandomForest,GradientBoosting,ExtraTrees}{Classifier,Regressor} models
       are supported. Other sklearn.ensemble models are currently not
       supported.
     * Importing large SKLearn models can be slow, as it is done in Python.
     * LightGBM categorical features are not supported.
     * Inference uses a dense matrix format, which is efficient for many
       problems but can be suboptimal for sparse datasets.
     * Only classification and regression are supported.
     * Many other random forest implementations including LightGBM, and SKLearn
       GBDTs make use of 64-bit floating point parameters, but the underlying
       library for ForestInference uses only 32-bit parameters. Because of the
       truncation that will occur when loading such models into
       ForestInference, you may observe a slight degradation in accuracy.

    Parameters
    ----------
    handle : cuml.Handle
        Specifies the cuml.handle that holds internal CUDA state for
        computations in this model. Most importantly, this specifies the CUDA
        stream that will be used for the model's computations, so users can
        run different models concurrently in different streams by creating
        handles in several streams.
        If it is None, a new one is created.
    verbose : int or boolean, default=False
        Sets logging level. It must be one of `cuml.common.logger.level_*`.
        See :ref:`verbosity-levels` for more info.
    output_type : {'input', 'cudf', 'cupy', 'numpy', 'numba'}, default=None
        Variable to control output type of the results and attributes of
        the estimator. If None, it'll inherit the output type set at the
        module level, `cuml.global_settings.output_type`.
        See :ref:`output-data-type-configuration` for more info.

    Examples
    --------

    In the example below, synthetic data is copied to the host before
    inference. ForestInference can also accept a numpy array directly at the
    cost of a slight performance overhead.

    .. code-block:: python

        # Assume that the file 'xgb.model' contains a classifier model that was
        # previously saved by XGBoost's save_model function.

        import sklearn, sklearn.datasets, numpy as np
        from numba import cuda
        from cuml import ForestInference

        model_path = 'xgb.model'
        X_test, y_test = sklearn.datasets.make_classification()
        X_gpu = cuda.to_device(np.ascontiguousarray(X_test.astype(np.float32)))
        fm = ForestInference.load(model_path, output_class=True)
        fil_preds_gpu = fm.predict(X_gpu)
        accuracy_score = sklearn.metrics.accuracy_score(y_test,
                       np.asarray(fil_preds_gpu))

    Notes
    ------
    For additional usage examples, see the sample notebook at
    https://github.com/rapidsai/cuml/blob/branch-0.15/notebooks/forest_inference_demo.ipynb

    """

    def __init__(self, *,
                 handle=None,
                 output_type=None,
                 verbose=False):
        super().__init__(handle=handle,
                         verbose=verbose,
                         output_type=output_type)
        self._impl = ForestInference_impl(self.handle)

    def predict(self, X, preds=None) -> CumlArray:
        """
        Predicts the labels for X with the loaded forest model.
        By default, the result is the raw floating point output
        from the model, unless `output_class` was set to True
        during model loading.

        See the documentation of `ForestInference.load` for details.

        Parameters
        ----------
        X : array-like (device or host) shape = (n_samples, n_features)
           Dense matrix (floats) of shape (n_samples, n_features).
           Acceptable formats: cuDF DataFrame, NumPy ndarray, Numba device
           ndarray, cuda array interface compliant array like CuPy
           For optimal performance, pass a device array with C-style layout
        preds: gpuarray or cudf.Series, shape = (n_samples,)
           Optional 'out' location to store inference results

        Returns
        ----------
        GPU array of length n_samples with inference results
        (or 'preds' filled with inference results if preds was specified)
        """
        return self._impl.predict(X, predict_proba=False, preds=None)

    def predict_proba(self, X, preds=None) -> CumlArray:
        """
        Predicts the class probabilities for X with the loaded forest model.
        The result is the raw floating point output
        from the model.

        Parameters
        ----------
        X : array-like (device or host) shape = (n_samples, n_features)
           Dense matrix (floats) of shape (n_samples, n_features).
           Acceptable formats: cuDF DataFrame, NumPy ndarray, Numba device
           ndarray, cuda array interface compliant array like CuPy
           For optimal performance, pass a device array with C-style layout
        preds: gpuarray or cudf.Series, shape = (n_samples,2)
           Binary probability output
           Optional 'out' location to store inference results

        Returns
        ----------
        GPU array of shape (n_samples,2) with inference results
        (or 'preds' filled with inference results if preds was specified)
        """
        return self._impl.predict(X, predict_proba=True, preds=None)

    def load_from_treelite_model(self, model, output_class=False,
                                 algo='auto',
                                 threshold=0.5,
                                 storage_type='auto',
                                 blocks_per_sm=0,
<<<<<<< HEAD
                                 threads_per_tree=1,
                                 n_items=0,
                                 print_forest_shape=False,
=======
>>>>>>> 47d59115
                                 forest_shape_file=None,
                                 ):
        """Creates a FIL model using the treelite model
        passed to the function.

        Parameters
        ----------
        model
            the trained model information in the treelite format
            loaded from a saved model using the treelite API
            https://treelite.readthedocs.io/en/latest/treelite-api.html
        output_class: boolean (default=False)
            For a Classification model `output_class` must be True.
            For a Regression model `output_class` must be False.
        algo : string (default='auto')
            Name of the algo from (from algo_t enum):

             - ``'AUTO'`` or ``'auto'``: choose the algorithm automatically.
               Currently 'BATCH_TREE_REORG' is used for dense storage,
               and 'NAIVE' for sparse storage
             - ``'NAIVE'`` or ``'naive'``: simple inference using shared memory
             - ``'TREE_REORG'`` or ``'tree_reorg'``: similar to naive but trees
               rearranged to be more coalescing-friendly
             - ``'BATCH_TREE_REORG'`` or ``'batch_tree_reorg'``: similar to
               TREE_REORG but predicting multiple rows per thread block

        threshold : float (default=0.5)
            Threshold is used to for classification. It is applied
            only if ``output_class == True``, else it is ignored.
        storage_type : string or boolean (default='auto')
            In-memory storage format to be used for the FIL model:

             - ``'auto'``: Choose the storage type automatically
               (currently DENSE is always used)
             - ``False``: Create a dense forest
             - ``True``: Create a sparse forest. Requires algo='NAIVE' or
               algo='AUTO'
             - ``'sparse8'``: (experimental) Create a sparse forest with 8-byte
               nodes. Requires algo='NAIVE' or algo='AUTO'. Can fail if 8-byte
               nodes are not enough to store the forest, e.g. if there are too
               many nodes in a tree or too many features

        blocks_per_sm : integer (default=0)
            (experimental) Indicates how the number of thread blocks to lauch
            for the inference kernel is determined.

            - ``0`` (default): Launches the number of blocks proportional to
              the number of data rows
            - ``>= 1``: Attempts to lauch blocks_per_sm blocks per SM. This
              will fail if blocks_per_sm blocks result in more threads than the
              maximum supported number of threads per GPU. Even if successful,
              it is not guaranteed that blocks_per_sm blocks will run on an SM
              concurrently.
<<<<<<< HEAD
        print_forest_shape : boolean (defaul=False)
            if True, writes a human-readable forest shape description as a
            multiline ascii string into a file-like object forest_shape_file
        forest_shape_file : file, io.StringIO or alike (default=None)
            if print_forest_shape, calls forest_shape_file.write(ascii_string)
=======
        forest_shape_file : file, io.StringIO or alike (default=None)
            if not None, calls forest_shape_file.write(ascii_string)
            (writes a human-readable forest shape description as a
            multiline ascii string)
>>>>>>> 47d59115

        Returns
        ----------
        fil_model
            A Forest Inference model which can be used to perform
            inferencing on the random forest/ XGBoost model.

        """
        if isinstance(model, TreeliteModel):
            # TreeliteModel defined in this file
            return self._impl.load_from_treelite_model(**locals())
        else:
            # assume it is treelite.Model
            return self._impl.load_from_treelite_model_handle(
                model_handle=model.handle.value, **locals())

    @staticmethod
    def load_from_sklearn(skl_model,
                          output_class=False,
                          threshold=0.50,
                          algo='auto',
                          storage_type='auto',
                          blocks_per_sm=0,
<<<<<<< HEAD
                          threads_per_tree=1,
                          n_items=0,
                          print_forest_shape=False,
=======
>>>>>>> 47d59115
                          forest_shape_file=None,
                          handle=None):
        """
        Creates a FIL model using the scikit-learn model passed to the
        function. This function requires Treelite 1.0.0+ to be installed.

        Parameters
        ----------
        skl_model
            The scikit-learn model from which to build the FIL version.
        output_class: boolean (default=False)
            For a Classification model `output_class` must be True.
            For a Regression model `output_class` must be False.
        algo : string (default='auto')
            Name of the algo from (from algo_t enum):

             - ``'AUTO'`` or ``'auto'``: Choose the algorithm automatically.
               Currently 'BATCH_TREE_REORG' is used for dense storage,
               and 'NAIVE' for sparse storage
             - ``'NAIVE'`` or ``'naive'``: Simple inference using shared memory
             - ``'TREE_REORG'`` or ``'tree_reorg'``: Similar to naive but trees
               rearranged to be more coalescing-friendly
             - ``'BATCH_TREE_REORG'`` or ``'batch_tree_reorg'``: Similar to
               TREE_REORG but predicting multiple rows per thread block

        threshold : float (default=0.5)
            Threshold is used to for classification. It is applied
            only if ``output_class == True``, else it is ignored.
        storage_type : string or boolean (default='auto')
            In-memory storage format to be used for the FIL model:

             - ``'auto'``: Choose the storage type automatically
               (currently DENSE is always used)
             - ``False``: Create a dense forest
             - ``True``: Create a sparse forest. Requires algo='NAIVE' or
               algo='AUTO'

        blocks_per_sm : integer (default=0)
            (experimental) Indicates how the number of thread blocks to lauch
            for the inference kernel is determined.

            - ``0`` (default): Launches the number of blocks proportional to
              the number of data rows
            - ``>= 1``: Attempts to lauch blocks_per_sm blocks per SM. This
              will fail if blocks_per_sm blocks result in more threads than the
              maximum supported number of threads per GPU. Even if successful,
              it is not guaranteed that blocks_per_sm blocks will run on an SM
              concurrently.
<<<<<<< HEAD
        print_forest_shape : boolean (defaul=False)
            if True, writes a human-readable forest shape description as a
            multiline ascii string into a file-like object forest_shape_file
        forest_shape_file : file, io.StringIO or alike (default=None)
            if print_forest_shape, calls forest_shape_file.write(ascii_string)
=======
        forest_shape_file : file, io.StringIO or alike (default=None)
            if not None, calls forest_shape_file.write(ascii_string)
            (writes a human-readable forest shape description as a
            multiline ascii string)
>>>>>>> 47d59115

        Returns
        ----------
        fil_model
            A Forest Inference model created from the scikit-learn
            model passed.

        """
        kwargs = locals()
        [kwargs.pop(key) for key in ['skl_model', 'handle']]
        cuml_fm = ForestInference(handle=handle)
        logger.warn("Treelite currently does not support float64 model"
                    " parameters. Accuracy may degrade slightly relative to"
                    " native sklearn invocation.")
        tl_model = tl_skl.import_model(skl_model)
        cuml_fm.load_from_treelite_model(model=tl_model, **kwargs)
        return cuml_fm

    @staticmethod
    def load(filename,
             output_class=False,
             threshold=0.50,
             algo='auto',
             storage_type='auto',
             blocks_per_sm=0,
<<<<<<< HEAD
             threads_per_tree=1,
             n_items=0,
             print_forest_shape=False,
=======
>>>>>>> 47d59115
             forest_shape_file=None,
             model_type="xgboost",
             handle=None):
        """
        Returns a FIL instance containing the forest saved in `filename`
        This uses Treelite to load the saved model.

        Parameters
        ----------
        filename : string
            Path to saved model file in a treelite-compatible format
            (See https://treelite.readthedocs.io/en/latest/treelite-api.html
            for more information)
        output_class: boolean (default=False)
            For a Classification model `output_class` must be True.
            For a Regression model `output_class` must be False.
        threshold : float (default=0.5)
            Cutoff value above which a prediction is set to 1.0
            Only used if the model is classification and `output_class` is True
        algo : string (default='auto')
            Which inference algorithm to use.
            See documentation in `FIL.load_from_treelite_model`
        storage_type : string (default='auto')
            In-memory storage format to be used for the FIL model.
            See documentation in `FIL.load_from_treelite_model`
        blocks_per_sm : integer (default=0)
            (experimental) Indicates how the number of thread blocks to lauch
            for the inference kernel is determined.

            - ``0`` (default): Launches the number of blocks proportional to
              the number of data rows
            - ``>= 1``: Attempts to lauch blocks_per_sm blocks per SM. This
              will fail if blocks_per_sm blocks result in more threads than the
              maximum supported number of threads per GPU. Even if successful,
              it is not guaranteed that blocks_per_sm blocks will run on an SM
              concurrently.
<<<<<<< HEAD
        print_forest_shape : boolean (defaul=False)
            if True, writes a human-readable forest shape description as a
            multiline ascii string into a file-like object forest_shape_file
        forest_shape_file : file, io.StringIO or alike (default=None)
            if print_forest_shape, calls forest_shape_file.write(ascii_string)
=======
        forest_shape_file : file, io.StringIO or alike (default=None)
            if not None, calls forest_shape_file.write(ascii_string)
            (writes a human-readable forest shape description as a
            multiline ascii string)
>>>>>>> 47d59115
        model_type : string (default="xgboost")
            Format of the saved treelite model to be load.
            It can be 'xgboost', 'xgboost_json', 'lightgbm'.

        Returns
        ----------
        fil_model
            A Forest Inference model which can be used to perform
            inferencing on the model read from the file.

        """
        kwargs = locals()
        [kwargs.pop(key) for key in ['filename', 'handle', 'model_type']]
        cuml_fm = ForestInference(handle=handle)
        tl_model = TreeliteModel.from_filename(filename, model_type=model_type)
        cuml_fm.load_from_treelite_model(model=tl_model, **kwargs)
        return cuml_fm

    def load_using_treelite_handle(self,
                                   model_handle,
                                   output_class=False,
                                   algo='auto',
                                   storage_type='auto',
                                   threshold=0.50,
                                   blocks_per_sm=0,
<<<<<<< HEAD
                                   threads_per_tree=1,
                                   n_items=0,
                                   print_forest_shape=False,
=======
>>>>>>> 47d59115
                                   forest_shape_file=None,
                                   ):
        """
        Returns a FIL instance by converting a treelite model to
        FIL model by using the treelite ModelHandle passed.

        Parameters
        ----------
        model_handle : Modelhandle to the treelite forest model
            (See https://treelite.readthedocs.io/en/latest/treelite-api.html
            for more information)
        output_class: boolean (default=False)
            For a Classification model `output_class` must be True.
            For a Regression model `output_class` must be False.
        threshold : float (default=0.5)
            Cutoff value above which a prediction is set to 1.0
            Only used if the model is classification and `output_class` is True
        algo : string (default='auto')
            Which inference algorithm to use.
            See documentation in `FIL.load_from_treelite_model`
        storage_type : string (default='auto')
            In-memory storage format to be used for the FIL model.
            See documentation in `FIL.load_from_treelite_model`
        blocks_per_sm : integer (default=0)
            (experimental) Indicates how the number of thread blocks to lauch
            for the inference kernel is determined.

            - ``0`` (default): Launches the number of blocks proportional to
              the number of data rows
            - ``>= 1``: Attempts to lauch blocks_per_sm blocks per SM. This
              will fail if blocks_per_sm blocks result in more threads than the
              maximum supported number of threads per GPU. Even if successful,
              it is not guaranteed that blocks_per_sm blocks will run on an SM
              concurrently.
<<<<<<< HEAD
        print_forest_shape : boolean (defaul=False)
            if True, writes a human-readable forest shape description as a
            multiline ascii string into a file-like object forest_shape_file
        forest_shape_file : file, io.StringIO or alike (default=None)
            if print_forest_shape, calls forest_shape_file.write(ascii_string)
=======
        forest_shape_file : file, io.StringIO or alike (default=None)
            if not None, calls forest_shape_file.write(ascii_string)
            (writes a human-readable forest shape description as a
            multiline ascii string)
>>>>>>> 47d59115

        Returns
        ----------
        fil_model
            A Forest Inference model which can be used to perform
            inferencing on the random forest model.
        """
        self._impl.load_using_treelite_handle(**locals())
        # DO NOT RETURN self._impl here!!
        return self<|MERGE_RESOLUTION|>--- conflicted
+++ resolved
@@ -183,7 +183,6 @@
         # not all formats fit all models
         storage_type_t storage_type
         # limit number of CUDA blocks launched per GPU SM (or unlimited if 0)
-<<<<<<< HEAD
         int blocks_per_sm
         # multiple (neighboring) threads infer on the same tree within a block
         # this improves memory bandwith near tree root (but uses more shared
@@ -192,10 +191,8 @@
         # n_items is how many input samples (items) any thread processes.
         # if 0 is given, FIL chooses itself
         int n_items
-=======
         # this affects inference performance and will become configurable soon
         char** pforest_shape_str
->>>>>>> 47d59115
 
     cdef void free(handle_t& handle,
                    forest_t)
@@ -210,9 +207,7 @@
     cdef forest_t from_treelite(handle_t& handle,
                                 forest_t*,
                                 ModelHandle,
-                                treelite_params_t*,
-                                bool,
-                                char**) except +
+                                treelite_params_t*) except +
 
 cdef class ForestInference_impl():
 
@@ -346,7 +341,6 @@
                                  float threshold,
                                  str storage_type,
                                  int blocks_per_sm,
-                                 bool print_forest_shape,
                                  forest_shape_file):
         TreeliteQueryNumClass(<ModelHandle> model.handle,
                               & self.num_class)
@@ -354,8 +348,13 @@
                                                     output_class, algo,
                                                     threshold, storage_type,
                                                     blocks_per_sm,
-                                                    print_forest_shape,
                                                     forest_shape_file)
+
+
+    def load_from_treelite_model(self, **kwargs):
+        cdef TreeliteModel model = kwargs['model']
+        return self.load_from_treelite_model_handle(
+            model_handle=<uintptr_t>model.handle, **kwargs)
 
     def load_using_treelite_handle(self, **kwargs):
         cdef treelite_params_t treelite_params
@@ -367,16 +366,13 @@
         treelite_params.storage_type =\
             self.get_storage_type(kwargs['storage_type'])
         treelite_params.blocks_per_sm = kwargs['blocks_per_sm']
-<<<<<<< HEAD
         treelite_params.n_items = kwargs['n_items']
         treelite_params.threads_per_tree = kwargs['threads_per_tree']
-=======
         cdef char* forest_shape_str
         if kwargs['forest_shape_file'] is not None:
             treelite_params.pforest_shape_str = &forest_shape_str
         else:
             treelite_params.pforest_shape_str = NULL
->>>>>>> 47d59115
 
         cdef handle_t* handle_ =\
             <handle_t*><size_t>self.handle.getHandle()
@@ -386,18 +382,10 @@
         from_treelite(handle_[0],
                       &self.forest_data,
                       <ModelHandle> model_ptr,
-<<<<<<< HEAD
-                      &treelite_params,
-                      print_forest_shape,
-                      &forest_shape_str)
-        if print_forest_shape:
-          forest_shape_file.write(forest_shape_str)
-=======
                       &treelite_params)
         if kwargs['forest_shape_file'] is not None:
             kwargs['forest_shape_file'].write(forest_shape_str)
             free(forest_shape_str)
->>>>>>> 47d59115
         TreeliteQueryNumClass(<ModelHandle> model_ptr,
                               &self.num_class)
         return self
@@ -557,12 +545,8 @@
                                  threshold=0.5,
                                  storage_type='auto',
                                  blocks_per_sm=0,
-<<<<<<< HEAD
                                  threads_per_tree=1,
                                  n_items=0,
-                                 print_forest_shape=False,
-=======
->>>>>>> 47d59115
                                  forest_shape_file=None,
                                  ):
         """Creates a FIL model using the treelite model
@@ -616,18 +600,10 @@
               maximum supported number of threads per GPU. Even if successful,
               it is not guaranteed that blocks_per_sm blocks will run on an SM
               concurrently.
-<<<<<<< HEAD
-        print_forest_shape : boolean (defaul=False)
-            if True, writes a human-readable forest shape description as a
-            multiline ascii string into a file-like object forest_shape_file
-        forest_shape_file : file, io.StringIO or alike (default=None)
-            if print_forest_shape, calls forest_shape_file.write(ascii_string)
-=======
         forest_shape_file : file, io.StringIO or alike (default=None)
             if not None, calls forest_shape_file.write(ascii_string)
             (writes a human-readable forest shape description as a
             multiline ascii string)
->>>>>>> 47d59115
 
         Returns
         ----------
@@ -651,12 +627,8 @@
                           algo='auto',
                           storage_type='auto',
                           blocks_per_sm=0,
-<<<<<<< HEAD
                           threads_per_tree=1,
                           n_items=0,
-                          print_forest_shape=False,
-=======
->>>>>>> 47d59115
                           forest_shape_file=None,
                           handle=None):
         """
@@ -705,18 +677,10 @@
               maximum supported number of threads per GPU. Even if successful,
               it is not guaranteed that blocks_per_sm blocks will run on an SM
               concurrently.
-<<<<<<< HEAD
-        print_forest_shape : boolean (defaul=False)
-            if True, writes a human-readable forest shape description as a
-            multiline ascii string into a file-like object forest_shape_file
-        forest_shape_file : file, io.StringIO or alike (default=None)
-            if print_forest_shape, calls forest_shape_file.write(ascii_string)
-=======
         forest_shape_file : file, io.StringIO or alike (default=None)
             if not None, calls forest_shape_file.write(ascii_string)
             (writes a human-readable forest shape description as a
             multiline ascii string)
->>>>>>> 47d59115
 
         Returns
         ----------
@@ -742,12 +706,8 @@
              algo='auto',
              storage_type='auto',
              blocks_per_sm=0,
-<<<<<<< HEAD
              threads_per_tree=1,
              n_items=0,
-             print_forest_shape=False,
-=======
->>>>>>> 47d59115
              forest_shape_file=None,
              model_type="xgboost",
              handle=None):
@@ -784,18 +744,10 @@
               maximum supported number of threads per GPU. Even if successful,
               it is not guaranteed that blocks_per_sm blocks will run on an SM
               concurrently.
-<<<<<<< HEAD
-        print_forest_shape : boolean (defaul=False)
-            if True, writes a human-readable forest shape description as a
-            multiline ascii string into a file-like object forest_shape_file
-        forest_shape_file : file, io.StringIO or alike (default=None)
-            if print_forest_shape, calls forest_shape_file.write(ascii_string)
-=======
         forest_shape_file : file, io.StringIO or alike (default=None)
             if not None, calls forest_shape_file.write(ascii_string)
             (writes a human-readable forest shape description as a
             multiline ascii string)
->>>>>>> 47d59115
         model_type : string (default="xgboost")
             Format of the saved treelite model to be load.
             It can be 'xgboost', 'xgboost_json', 'lightgbm'.
@@ -821,12 +773,8 @@
                                    storage_type='auto',
                                    threshold=0.50,
                                    blocks_per_sm=0,
-<<<<<<< HEAD
                                    threads_per_tree=1,
                                    n_items=0,
-                                   print_forest_shape=False,
-=======
->>>>>>> 47d59115
                                    forest_shape_file=None,
                                    ):
         """
@@ -861,18 +809,10 @@
               maximum supported number of threads per GPU. Even if successful,
               it is not guaranteed that blocks_per_sm blocks will run on an SM
               concurrently.
-<<<<<<< HEAD
-        print_forest_shape : boolean (defaul=False)
-            if True, writes a human-readable forest shape description as a
-            multiline ascii string into a file-like object forest_shape_file
-        forest_shape_file : file, io.StringIO or alike (default=None)
-            if print_forest_shape, calls forest_shape_file.write(ascii_string)
-=======
         forest_shape_file : file, io.StringIO or alike (default=None)
             if not None, calls forest_shape_file.write(ascii_string)
             (writes a human-readable forest shape description as a
             multiline ascii string)
->>>>>>> 47d59115
 
         Returns
         ----------
