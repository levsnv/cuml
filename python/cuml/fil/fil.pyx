--- conflicted
+++ resolved
@@ -325,7 +325,6 @@
 
         return preds
 
-<<<<<<< HEAD
     def load_from_treelite_model_handle(self, **kwargs):
         self.forest_data = NULL
         return self.load_using_treelite_handle(**kwargs)
@@ -334,42 +333,6 @@
         cdef TreeliteModel model = kwargs['model']
         return self.load_from_treelite_model_handle(
             model_handle=<uintptr_t>model.handle, **kwargs)
-=======
-    def load_from_treelite_model_handle(self,
-                                        uintptr_t model_handle,
-                                        bool output_class,
-                                        str algo,
-                                        float threshold,
-                                        str storage_type,
-                                        int blocks_per_sm,
-                                        bool print_forest_shape,
-                                        forest_shape_file):
-        cdef treelite_params_t treelite_params
-
-        self.output_class = output_class
-        treelite_params.output_class = self.output_class
-        treelite_params.threshold = threshold
-        treelite_params.algo = self.get_algo(algo)
-        treelite_params.storage_type = self.get_storage_type(storage_type)
-        treelite_params.blocks_per_sm = blocks_per_sm
-
-        self.forest_data = NULL
-        cdef handle_t* handle_ =\
-            <handle_t*><size_t>self.handle.getHandle()
-        cdef uintptr_t model_ptr = <uintptr_t>model_handle
-        cdef char* forest_shape_str
-
-        from_treelite(handle_[0],
-                      &self.forest_data,
-                      <ModelHandle> model_ptr,
-                      &treelite_params,
-                      print_forest_shape,
-                      &forest_shape_str)
-        if print_forest_shape:
-          forest_shape_file.write(forest_shape_str)
-        TreeliteQueryNumClass(<ModelHandle> model_ptr,
-                              & self.num_class)
-        return self
 
     def load_from_treelite_model(self,
                                  TreeliteModel model,
@@ -389,17 +352,6 @@
                                                     print_forest_shape,
                                                     forest_shape_file)
 
-    def load_using_treelite_handle(self,
-                                   model_handle,
-                                   bool output_class,
-                                   str algo,
-                                   float threshold,
-                                   str storage_type,
-                                   int blocks_per_sm,
-                                   bool print_forest_shape,
-                                   forest_shape_file):
->>>>>>> 1245d003
-
     def load_using_treelite_handle(self, **kwargs):
         cdef treelite_params_t treelite_params
 
@@ -415,12 +367,8 @@
 
         cdef handle_t* handle_ =\
             <handle_t*><size_t>self.handle.getHandle()
-<<<<<<< HEAD
         cdef uintptr_t model_ptr = <uintptr_t>kwargs['model_handle']
-=======
-        cdef uintptr_t model_ptr = <uintptr_t>model_handle
         cdef char* forest_shape_str
->>>>>>> 1245d003
 
         from_treelite(handle_[0],
                       &self.forest_data,
@@ -589,14 +537,11 @@
                                  threshold=0.5,
                                  storage_type='auto',
                                  blocks_per_sm=0,
-<<<<<<< HEAD
                                  threads_per_tree=1,
-                                 n_items=0):
-=======
+                                 n_items=0,
                                  print_forest_shape=False,
                                  forest_shape_file=None,
                                  ):
->>>>>>> 1245d003
         """Creates a FIL model using the treelite model
         passed to the function.
 
@@ -663,23 +608,11 @@
         """
         if isinstance(model, TreeliteModel):
             # TreeliteModel defined in this file
-<<<<<<< HEAD
             return self._impl.load_from_treelite_model(**locals())
         else:
             # assume it is treelite.Model
             return self._impl.load_from_treelite_model_handle(
                 model_handle=model.handle.value, **locals())
-=======
-            return self._impl.load_from_treelite_model(
-                model, output_class, algo, threshold, str(storage_type),
-                blocks_per_sm, print_forest_shape, forest_shape_file)
-        else:
-            # assume it is treelite.Model
-            return self._impl.load_from_treelite_model_handle(
-                model.handle.value, output_class, algo, threshold,
-                str(storage_type), blocks_per_sm, print_forest_shape,
-                forest_shape_file)
->>>>>>> 1245d003
 
     @staticmethod
     def load_from_sklearn(skl_model,
@@ -688,13 +621,10 @@
                           algo='auto',
                           storage_type='auto',
                           blocks_per_sm=0,
-<<<<<<< HEAD
                           threads_per_tree=1,
                           n_items=0,
-=======
                           print_forest_shape=False,
                           forest_shape_file=None,
->>>>>>> 1245d003
                           handle=None):
         """
         Creates a FIL model using the scikit-learn model passed to the
@@ -762,15 +692,7 @@
                     " parameters. Accuracy may degrade slightly relative to"
                     " native sklearn invocation.")
         tl_model = tl_skl.import_model(skl_model)
-<<<<<<< HEAD
         cuml_fm.load_from_treelite_model(model=tl_model, **kwargs)
-=======
-        cuml_fm.load_from_treelite_model(
-            tl_model, algo=algo, output_class=output_class,
-            storage_type=str(storage_type), threshold=threshold,
-            blocks_per_sm=blocks_per_sm, print_forest_shape=print_forest_shape,
-            forest_shape_file=forest_shape_file)
->>>>>>> 1245d003
         return cuml_fm
 
     @staticmethod
@@ -780,13 +702,10 @@
              algo='auto',
              storage_type='auto',
              blocks_per_sm=0,
-<<<<<<< HEAD
              threads_per_tree=1,
              n_items=0,
-=======
              print_forest_shape=False,
              forest_shape_file=None,
->>>>>>> 1245d003
              model_type="xgboost",
              handle=None):
         """
@@ -842,19 +761,7 @@
         [kwargs.pop(key) for key in ['filename', 'handle', 'model_type']]
         cuml_fm = ForestInference(handle=handle)
         tl_model = TreeliteModel.from_filename(filename, model_type=model_type)
-<<<<<<< HEAD
         cuml_fm.load_from_treelite_model(model=tl_model, **kwargs)
-=======
-        cuml_fm.load_from_treelite_model(tl_model,
-                                         algo=algo,
-                                         output_class=output_class,
-                                         storage_type=str(storage_type),
-                                         threshold=threshold,
-                                         blocks_per_sm=blocks_per_sm,
-                                         print_forest_shape=print_forest_shape,
-                                         forest_shape_file=forest_shape_file,
-                                         )
->>>>>>> 1245d003
         return cuml_fm
 
     def load_using_treelite_handle(self,
@@ -864,14 +771,11 @@
                                    storage_type='auto',
                                    threshold=0.50,
                                    blocks_per_sm=0,
-<<<<<<< HEAD
                                    threads_per_tree=1,
-                                   n_items=0):
-=======
+                                   n_items=0,
                                    print_forest_shape=False,
                                    forest_shape_file=None,
                                    ):
->>>>>>> 1245d003
         """
         Returns a FIL instance by converting a treelite model to
         FIL model by using the treelite ModelHandle passed.
@@ -916,17 +820,6 @@
             A Forest Inference model which can be used to perform
             inferencing on the random forest model.
         """
-<<<<<<< HEAD
         self._impl.load_using_treelite_handle(**locals())
-=======
-        self._impl.load_using_treelite_handle(model_handle,
-                                              output_class,
-                                              algo, threshold,
-                                              str(storage_type),
-                                              blocks_per_sm,
-                                              print_forest_shape,
-                                              forest_shape_file,
-                                              )
->>>>>>> 1245d003
         # DO NOT RETURN self._impl here!!
         return self