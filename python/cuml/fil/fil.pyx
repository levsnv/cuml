--- conflicted
+++ resolved
@@ -198,7 +198,6 @@
         # not all formats fit all models
         storage_type_t storage_type
         # limit number of CUDA blocks launched per GPU SM (or unlimited if 0)
-<<<<<<< HEAD
         int blocks_per_sm
         # multiple (neighboring) threads infer on the same tree within a block
         # this improves memory bandwith near tree root (but uses more shared
@@ -207,10 +206,8 @@
         # n_items is how many input samples (items) any thread processes.
         # if 0 is given, FIL chooses itself
         int n_items
-=======
         # this affects inference performance and will become configurable soon
         char** pforest_shape_str
->>>>>>> 91e1e92a
 
     cdef void free(handle_t& handle,
                    forest_t)
@@ -369,17 +366,14 @@
         treelite_params.storage_type =\
             self.get_storage_type(kwargs['storage_type'])
         treelite_params.blocks_per_sm = kwargs['blocks_per_sm']
-<<<<<<< HEAD
         treelite_params.n_items = kwargs['n_items']
         treelite_params.threads_per_tree = kwargs['threads_per_tree']
-=======
         if kwargs['compute_shape_str']:
             if self.shape_str:
                 free(self.shape_str)
             treelite_params.pforest_shape_str = &self.shape_str
         else:
             treelite_params.pforest_shape_str = NULL
->>>>>>> 91e1e92a
 
         cdef handle_t* handle_ =\
             <handle_t*><size_t>self.handle.getHandle()
@@ -548,13 +542,10 @@
                                  threshold=0.5,
                                  storage_type='auto',
                                  blocks_per_sm=0,
-<<<<<<< HEAD
                                  threads_per_tree=1,
-                                 n_items=0):
-=======
+                                 n_items=0,
                                  compute_shape_str=False,
                                  ):
->>>>>>> 91e1e92a
         """Creates a FIL model using the treelite model
         passed to the function.
 
@@ -635,12 +626,9 @@
                           algo='auto',
                           storage_type='auto',
                           blocks_per_sm=0,
-<<<<<<< HEAD
                           threads_per_tree=1,
                           n_items=0,
-=======
                           compute_shape_str=False,
->>>>>>> 91e1e92a
                           handle=None):
         """
         Creates a FIL model using the scikit-learn model passed to the
@@ -717,12 +705,9 @@
              algo='auto',
              storage_type='auto',
              blocks_per_sm=0,
-<<<<<<< HEAD
              threads_per_tree=1,
              n_items=0,
-=======
              compute_shape_str=False,
->>>>>>> 91e1e92a
              model_type="xgboost",
              handle=None):
         """
@@ -787,13 +772,10 @@
                                    storage_type='auto',
                                    threshold=0.50,
                                    blocks_per_sm=0,
-<<<<<<< HEAD
                                    threads_per_tree=1,
-                                   n_items=0):
-=======
+                                   n_items=0,
                                    compute_shape_str=False,
                                    ):
->>>>>>> 91e1e92a
         """
         Returns a FIL instance by converting a treelite model to
         FIL model by using the treelite ModelHandle passed.
